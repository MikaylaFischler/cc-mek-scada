<<<<<<< HEAD
local comms   = require("scada-common.comms")
local const   = require("scada-common.constants")
local log     = require("scada-common.log")
local ppm     = require("scada-common.ppm")
local types   = require("scada-common.types")
local util    = require("scada-common.util")
local databus = require("reactor-plc.databus")
=======
local comms = require("scada-common.comms")
local const = require("scada-common.constants")
local log   = require("scada-common.log")
local ppm   = require("scada-common.ppm")
local rsio  = require("scada-common.rsio")
local types = require("scada-common.types")
local util  = require("scada-common.util")
>>>>>>> d642f28f

local plc = {}

local RPS_TRIP_CAUSE = types.RPS_TRIP_CAUSE

local PROTOCOL = comms.PROTOCOL
local DEVICE_TYPE = comms.DEVICE_TYPE
local ESTABLISH_ACK = comms.ESTABLISH_ACK
local RPLC_TYPE = comms.RPLC_TYPE
local SCADA_MGMT_TYPE = comms.SCADA_MGMT_TYPE
local AUTO_ACK = comms.PLC_AUTO_ACK

local RPS_LIMITS = const.RPS_LIMITS

-- I sure hope the devs don't change this error message, not that it would have safety implications
-- I wish they didn't change it to be like this
local PCALL_SCRAM_MSG = "pcall: Scram requires the reactor to be active."
local PCALL_START_MSG = "pcall: Reactor is already active."

-- RPS: Reactor Protection System<br>
-- identifies dangerous states and SCRAMs reactor if warranted<br>
-- autonomous from main SCADA supervisor/coordinator control
---@nodiscard
---@param reactor table
---@param is_formed boolean
---@param emer_cool nil|table emergency coolant configuration
function plc.rps_init(reactor, is_formed, emer_cool)
    local state_keys = {
        high_dmg = 1,
        high_temp = 2,
        low_coolant = 3,
        ex_waste = 4,
        ex_hcoolant = 5,
        no_fuel = 6,
        fault = 7,
        timeout = 8,
        manual = 9,
        automatic = 10,
        sys_fail = 11,
        force_disabled = 12
    }

    local self = {
        state = { false, false, false, false, false, false, false, false, false, false, false, false },
        reactor_enabled = false,
        enabled_at = 0,
        emer_cool_active = nil, ---@type boolean
        formed = is_formed,
        force_disabled = false,
        tripped = false,
        trip_cause = "ok"       ---@type rps_trip_cause
    }

    -- PRIVATE FUNCTIONS --

    -- set reactor access fault flag
    local function _set_fault()
        if reactor.__p_last_fault() ~= "Terminated" then
            self.state[state_keys.fault] = true
        end
    end

    -- clear reactor access fault flag
    local function _clear_fault()
        self.state[state_keys.fault] = false
    end

    -- set emergency coolant control (if configured)
    ---@param state boolean true to enable emergency coolant, false to disable
    local function _set_emer_cool(state)
        -- check if this was configured: if it's a table, fields have already been validated.
        if type(emer_cool) == "table" then
            local level = rsio.digital_write_active(rsio.IO.U_EMER_COOL, state)

            if level ~= false then
                if rsio.is_color(emer_cool.color) then
                    local output = rs.getBundledOutput(emer_cool.side)

                    if rsio.digital_write(level) then
                        output = colors.combine(output, emer_cool.color)
                    else
                        output = colors.subtract(output, emer_cool.color)
                    end

                    rs.setBundledOutput(emer_cool.side, output)
                else
                    rs.setOutput(emer_cool.side, rsio.digital_write(level))
                end

                if state ~= self.emer_cool_active then
                    if state then
                        log.info("RPS: emergency coolant valve OPENED")
                    else
                        log.info("RPS: emergency coolant valve CLOSED")
                    end

                    self.emer_cool_active = state
                end
            end
        end
    end

    -- check if the reactor is formed
    local function _is_formed()
        local formed = reactor.isFormed()
        if formed == ppm.ACCESS_FAULT then
            -- lost the peripheral or terminated, handled later
            _set_fault()
        else
            self.formed = formed

            if not self.state[state_keys.sys_fail] then
                self.state[state_keys.sys_fail] = not formed
            end
        end
    end

    -- check if the reactor is force disabled
    local function _is_force_disabled()
        local disabled = reactor.isForceDisabled()
        if disabled == ppm.ACCESS_FAULT then
            -- lost the peripheral or terminated, handled later
            _set_fault()
        else
            self.force_disabled = disabled

            if not self.state[state_keys.force_disabled] then
                self.state[state_keys.force_disabled] = disabled
            end
        end
    end

    -- check for high damage
    local function _high_damage()
        local damage_percent = reactor.getDamagePercent()
        if damage_percent == ppm.ACCESS_FAULT then
            -- lost the peripheral or terminated, handled later
            _set_fault()
        elseif not self.state[state_keys.high_dmg] then
            self.state[state_keys.high_dmg] = damage_percent >= RPS_LIMITS.MAX_DAMAGE_PERCENT
        end
    end

    -- check if the reactor is at a critically high temperature
    local function _high_temp()
        -- mekanism: MAX_DAMAGE_TEMPERATURE = 1_200
        local temp = reactor.getTemperature()
        if temp == ppm.ACCESS_FAULT then
            -- lost the peripheral or terminated, handled later
            _set_fault()
        elseif not self.state[state_keys.high_temp] then
            self.state[state_keys.high_temp] = temp >= RPS_LIMITS.MAX_DAMAGE_TEMPERATURE
        end
    end

    -- check if there is very low coolant
    local function _low_coolant()
        local coolant_filled = reactor.getCoolantFilledPercentage()
        if coolant_filled == ppm.ACCESS_FAULT then
            -- lost the peripheral or terminated, handled later
            _set_fault()
        elseif not self.state[state_keys.low_coolant] then
            self.state[state_keys.low_coolant] = coolant_filled < RPS_LIMITS.MIN_COOLANT_FILL
        end
    end

    -- check for excess waste (>80% filled)
    local function _excess_waste()
        local w_filled = reactor.getWasteFilledPercentage()
        if w_filled == ppm.ACCESS_FAULT then
            -- lost the peripheral or terminated, handled later
            _set_fault()
        elseif not self.state[state_keys.ex_waste] then
            self.state[state_keys.ex_waste] = w_filled > RPS_LIMITS.MAX_WASTE_FILL
        end
    end

    -- check for heated coolant backup (>95% filled)
    local function _excess_heated_coolant()
        local hc_filled = reactor.getHeatedCoolantFilledPercentage()
        if hc_filled == ppm.ACCESS_FAULT then
            -- lost the peripheral or terminated, handled later
            _set_fault()
        elseif not self.state[state_keys.ex_hcoolant] then
            self.state[state_keys.ex_hcoolant] = hc_filled > RPS_LIMITS.MAX_HEATED_COLLANT_FILL
        end
    end

    -- check if there is no fuel
    local function _insufficient_fuel()
        local fuel = reactor.getFuelFilledPercentage()
        if fuel == ppm.ACCESS_FAULT then
            -- lost the peripheral or terminated, handled later
            _set_fault()
        elseif not self.state[state_keys.no_fuel] then
            self.state[state_keys.no_fuel] = fuel <= RPS_LIMITS.NO_FUEL_FILL
        end
    end

    -- PUBLIC FUNCTIONS --

    ---@class rps
    local public = {}

    -- re-link a reactor after a peripheral re-connect
    ---@param new_reactor table reconnected reactor
    function public.reconnect_reactor(new_reactor)
        reactor = new_reactor
    end

    -- trip for lost peripheral
    function public.trip_fault()
        _set_fault()
    end

    -- trip for a PLC comms timeout
    function public.trip_timeout()
        self.state[state_keys.timeout] = true
    end

    -- manually SCRAM the reactor
    function public.trip_manual()
        self.state[state_keys.manual] = true
    end

    -- automatic SCRAM commanded by supervisor
    function public.trip_auto()
        self.state[state_keys.automatic] = true
    end

    -- trip for unformed reactor
    function public.trip_sys_fail()
        self.state[state_keys.fault] = true
        self.state[state_keys.sys_fail] = true
    end

    -- SCRAM the reactor now (blocks waiting for server tick)
    ---@return boolean success
    function public.scram()
        log.info("RPS: reactor SCRAM")

        reactor.scram()
        if reactor.__p_is_faulted() and (reactor.__p_last_fault() ~= PCALL_SCRAM_MSG) then
            log.error("RPS: failed reactor SCRAM")
            return false
        else
            self.reactor_enabled = false
            self.last_runtime = util.time_ms() - self.enabled_at
            return true
        end
    end

    -- start the reactor now (blocks waiting for server tick)
    ---@return boolean success
    function public.activate()
        if not self.tripped then
            log.info("RPS: reactor start")

            reactor.activate()
            if reactor.__p_is_faulted() and (reactor.__p_last_fault() ~= PCALL_START_MSG) then
                log.error("RPS: failed reactor start")
            else
                self.reactor_enabled = true
                self.enabled_at = util.time_ms()
                return true
            end
        else
            log.debug(util.c("RPS: failed start, RPS tripped: ", self.trip_cause))
        end

        return false
    end

    -- automatic control activate/re-activate
    ---@return boolean success
    function public.auto_activate()
        -- clear automatic SCRAM if it was the cause
        if self.tripped and self.trip_cause == "automatic" then
            self.state[state_keys.automatic] = true
            self.trip_cause = RPS_TRIP_CAUSE.OK
            self.tripped = false

            log.debug("RPS: cleared automatic SCRAM for re-activation")
        end

        return public.activate()
    end

    -- check all safety conditions
    ---@nodiscard
    ---@return boolean tripped, rps_trip_cause trip_status, boolean first_trip
    function public.check()
        local status = RPS_TRIP_CAUSE.OK
        local was_tripped = self.tripped
        local first_trip = false

        if self.formed then
            -- update state
            parallel.waitForAll(
                _is_formed,
                _is_force_disabled,
                _high_damage,
                _high_temp,
                _low_coolant,
                _excess_waste,
                _excess_heated_coolant,
                _insufficient_fuel
            )
        else
            -- check to see if its now formed
            _is_formed()
        end

        -- check system states in order of severity
        if self.tripped then
            status = self.trip_cause
        elseif self.state[state_keys.sys_fail] then
            log.warning("RPS: system failure, reactor not formed")
            status = RPS_TRIP_CAUSE.SYS_FAIL
        elseif self.state[state_keys.force_disabled] then
            log.warning("RPS: reactor was force disabled")
            status = RPS_TRIP_CAUSE.FORCE_DISABLED
        elseif self.state[state_keys.high_dmg] then
            log.warning("RPS: high damage")
            status = RPS_TRIP_CAUSE.HIGH_DMG
        elseif self.state[state_keys.high_temp] then
            log.warning("RPS: high temperature")
            status = RPS_TRIP_CAUSE.HIGH_TEMP
        elseif self.state[state_keys.low_coolant] then
            log.warning("RPS: low coolant")
            status = RPS_TRIP_CAUSE.LOW_COOLANT
        elseif self.state[state_keys.ex_waste] then
            log.warning("RPS: full waste")
            status = RPS_TRIP_CAUSE.EX_WASTE
        elseif self.state[state_keys.ex_hcoolant] then
            log.warning("RPS: heated coolant backup")
            status = RPS_TRIP_CAUSE.EX_HCOOLANT
        elseif self.state[state_keys.no_fuel] then
            log.warning("RPS: no fuel")
            status = RPS_TRIP_CAUSE.NO_FUEL
        elseif self.state[state_keys.fault] then
            log.warning("RPS: reactor access fault")
            status = RPS_TRIP_CAUSE.FAULT
        elseif self.state[state_keys.timeout] then
            log.warning("RPS: supervisor connection timeout")
            status = RPS_TRIP_CAUSE.TIMEOUT
        elseif self.state[state_keys.manual] then
            log.warning("RPS: manual SCRAM requested")
            status = RPS_TRIP_CAUSE.MANUAL
        elseif self.state[state_keys.automatic] then
            log.warning("RPS: automatic SCRAM requested")
            status = RPS_TRIP_CAUSE.AUTOMATIC
        else
            self.tripped = false
            self.trip_cause = RPS_TRIP_CAUSE.OK
        end

        -- if a new trip occured...
        if (not was_tripped) and (status ~= RPS_TRIP_CAUSE.OK) then
            first_trip = true
            self.tripped = true
            self.trip_cause = status

            -- in the case that the reactor is detected to be active,
            -- it will be scrammed shortly after this in the main RPS loop if we don't here
            if self.formed then
                if not self.force_disabled then
                    public.scram()
                else
                    log.warning("RPS: skipping SCRAM due to reactor being force disabled")
                end
            else
                log.warning("RPS: skipping SCRAM due to not being formed")
            end
        end

<<<<<<< HEAD
        -- report RPS status
        databus.tx_rps(self.tripped, self.state)
=======
        -- update emergency coolant control if configured
        _set_emer_cool(self.state[state_keys.low_coolant])
>>>>>>> d642f28f

        return self.tripped, status, first_trip
    end

    ---@nodiscard
    function public.status() return self.state end

    ---@nodiscard
    function public.is_tripped() return self.tripped end
    ---@nodiscard
    function public.get_trip_cause() return self.trip_cause end
    ---@nodiscard
    function public.is_low_coolant() return self.states[state_keys.low_coolant] end

    ---@nodiscard
    function public.is_active() return self.reactor_enabled end
    ---@nodiscard
    function public.is_formed() return self.formed end
    ---@nodiscard
    function public.is_force_disabled() return self.force_disabled end

    -- get the runtime of the reactor if active, or the last runtime if disabled
    ---@nodiscard
    ---@return integer runtime time since last enable
    function public.get_runtime() return util.trinary(self.reactor_enabled, util.time_ms() - self.enabled_at, self.last_runtime) end

    -- reset the RPS
    ---@param quiet? boolean true to suppress the info log message
    function public.reset(quiet)
        self.tripped = false
        self.trip_cause = RPS_TRIP_CAUSE.OK

        for i = 1, #self.state do
            self.state[i] = false
        end

        if not quiet then log.info("RPS: reset") end
    end

    -- reset the automatic and timeout trip flags, then clear trip if that was the trip cause
    function public.auto_reset()
        self.state[state_keys.automatic] = false
        self.state[state_keys.timeout] = false

        if self.trip_cause == RPS_TRIP_CAUSE.AUTOMATIC or self.trip_cause == RPS_TRIP_CAUSE.TIMEOUT then
            self.trip_cause = RPS_TRIP_CAUSE.OK
            self.tripped = false

            log.info("RPS: auto reset")
        end
    end

    -- link functions with databus
    databus.link_rps(public.trip_manual, public.reset)

    return public
end

-- Reactor PLC Communications
---@nodiscard
---@param id integer reactor ID
---@param version string PLC version
---@param modem table modem device
---@param local_port integer local listening port
---@param server_port integer remote server port
---@param range integer trusted device connection range
---@param reactor table reactor device
---@param rps rps RPS reference
---@param conn_watchdog watchdog watchdog reference
function plc.comms(id, version, modem, local_port, server_port, range, reactor, rps, conn_watchdog)
    local self = {
        seq_num = 0,
        r_seq_num = nil,
        scrammed = false,
        linked = false,
        last_est_ack = ESTABLISH_ACK.ALLOW,
        resend_build = false,
        auto_ack_token = 0,
        status_cache = nil,
        max_burn_rate = nil
    }

    comms.set_trusted_range(range)

    -- PRIVATE FUNCTIONS --

    -- configure modem channels
    local function _conf_channels()
        modem.closeAll()
        modem.open(local_port)
    end

    _conf_channels()

    -- send an RPLC packet
    ---@param msg_type RPLC_TYPE
    ---@param msg table
    local function _send(msg_type, msg)
        local s_pkt = comms.scada_packet()
        local r_pkt = comms.rplc_packet()

        r_pkt.make(id, msg_type, msg)
        s_pkt.make(self.seq_num, PROTOCOL.RPLC, r_pkt.raw_sendable())

        modem.transmit(server_port, local_port, s_pkt.raw_sendable())
        self.seq_num = self.seq_num + 1
    end

    -- send a SCADA management packet
    ---@param msg_type SCADA_MGMT_TYPE
    ---@param msg table
    local function _send_mgmt(msg_type, msg)
        local s_pkt = comms.scada_packet()
        local m_pkt = comms.mgmt_packet()

        m_pkt.make(msg_type, msg)
        s_pkt.make(self.seq_num, PROTOCOL.SCADA_MGMT, m_pkt.raw_sendable())

        modem.transmit(server_port, local_port, s_pkt.raw_sendable())
        self.seq_num = self.seq_num + 1
    end

    -- variable reactor status information, excluding heating rate
    ---@return table data_table, boolean faulted
    local function _reactor_status()
        local fuel = nil
        local waste = nil
        local coolant = nil
        local hcoolant = nil

        local data_table = {
            false, -- getStatus
            0,     -- getBurnRate
            0,     -- getActualBurnRate
            0,     -- getTemperature
            0,     -- getDamagePercent
            0,     -- getBoilEfficiency
            0,     -- getEnvironmentalLoss
            0,     -- fuel_amnt
            0,     -- getFuelFilledPercentage
            0,     -- waste_amnt
            0,     -- getWasteFilledPercentage
            "",    -- coolant_name
            0,     -- coolant_amnt
            0,     -- getCoolantFilledPercentage
            "",    -- hcoolant_name
            0,     -- hcoolant_amnt
            0      -- getHeatedCoolantFilledPercentage
        }

        local tasks = {
            function () data_table[1]  = reactor.getStatus() end,
            function () data_table[2]  = reactor.getBurnRate() end,
            function () data_table[3]  = reactor.getActualBurnRate() end,
            function () data_table[4]  = reactor.getTemperature() end,
            function () data_table[5]  = reactor.getDamagePercent() end,
            function () data_table[6]  = reactor.getBoilEfficiency() end,
            function () data_table[7]  = reactor.getEnvironmentalLoss() end,
            function () fuel           = reactor.getFuel() end,
            function () data_table[9]  = reactor.getFuelFilledPercentage() end,
            function () waste          = reactor.getWaste() end,
            function () data_table[11] = reactor.getWasteFilledPercentage() end,
            function () coolant        = reactor.getCoolant() end,
            function () data_table[14] = reactor.getCoolantFilledPercentage() end,
            function () hcoolant       = reactor.getHeatedCoolant() end,
            function () data_table[17] = reactor.getHeatedCoolantFilledPercentage() end
        }

        parallel.waitForAll(table.unpack(tasks))

        if fuel ~= nil then
            data_table[8] = fuel.amount
        end

        if waste ~= nil then
            data_table[10] = waste.amount
        end

        if coolant ~= nil then
            data_table[12] = coolant.name
            data_table[13] = coolant.amount
        end

        if hcoolant ~= nil then
            data_table[15] = hcoolant.name
            data_table[16] = hcoolant.amount
        end

        return data_table, reactor.__p_is_faulted()
    end

    -- update the status cache if changed
    ---@return boolean changed
    local function _update_status_cache()
        local status, faulted = _reactor_status()
        local changed = false

        if self.status_cache ~= nil then
            if not faulted then
                for i = 1, #status do
                    if status[i] ~= self.status_cache[i] then
                        changed = true
                        break
                    end
                end
            end
        else
            changed = true
        end

        if changed and not faulted then
            self.status_cache = status
        end

        return changed
    end

    -- keep alive ack
    ---@param srv_time integer
    local function _send_keep_alive_ack(srv_time)
        _send_mgmt(SCADA_MGMT_TYPE.KEEP_ALIVE, { srv_time, util.time() })
    end

    -- general ack
    ---@param msg_type RPLC_TYPE
    ---@param status boolean|integer
    local function _send_ack(msg_type, status)
        _send(msg_type, { status })
    end

    -- send structure properties (these should not change, server will cache these)
    local function _send_struct()
        local min_pos = { x = 0, y = 0, z = 0 }
        local max_pos = { x = 0, y = 0, z = 0 }

        local mek_data = { false, 0, 0, 0, min_pos, max_pos, 0, 0, 0, 0, 0, 0, 0, 0 }

        local tasks = {
            function () mek_data[1]  = reactor.getLength() end,
            function () mek_data[2]  = reactor.getWidth() end,
            function () mek_data[3]  = reactor.getHeight() end,
            function () mek_data[4]  = reactor.getMinPos() end,
            function () mek_data[5]  = reactor.getMaxPos() end,
            function () mek_data[6]  = reactor.getHeatCapacity() end,
            function () mek_data[7]  = reactor.getFuelAssemblies() end,
            function () mek_data[8]  = reactor.getFuelSurfaceArea() end,
            function () mek_data[9]  = reactor.getFuelCapacity() end,
            function () mek_data[10] = reactor.getWasteCapacity() end,
            function () mek_data[11] = reactor.getCoolantCapacity() end,
            function () mek_data[12] = reactor.getHeatedCoolantCapacity() end,
            function () mek_data[13] = reactor.getMaxBurnRate() end
        }

        parallel.waitForAll(table.unpack(tasks))

        if not reactor.__p_is_faulted() then
            _send(RPLC_TYPE.MEK_STRUCT, mek_data)
            self.resend_build = false
        else
            log.error("failed to send structure: PPM fault")
        end
    end

    -- PUBLIC FUNCTIONS --

    ---@class plc_comms
    local public = {}

    -- reconnect a newly connected modem
    ---@param new_modem table
    function public.reconnect_modem(new_modem)
        modem = new_modem
        _conf_channels()
    end

    -- reconnect a newly connected reactor
    ---@param new_reactor table
    function public.reconnect_reactor(new_reactor)
        reactor = new_reactor
        self.status_cache = nil
        self.resend_build = true
        self.max_burn_rate = nil
    end

    -- unlink from the server
    function public.unlink()
        self.linked = false
        self.r_seq_num = nil
        self.status_cache = nil
    end

    -- close the connection to the server
    function public.close()
        conn_watchdog.cancel()
        public.unlink()
        _send_mgmt(SCADA_MGMT_TYPE.CLOSE, {})
    end

    -- attempt to establish link with supervisor
    function public.send_link_req()
        _send_mgmt(SCADA_MGMT_TYPE.ESTABLISH, { comms.version, version, DEVICE_TYPE.PLC, id })
    end

    -- send live status information
    ---@param no_reactor boolean PLC lost reactor connection
    ---@param formed boolean reactor formed (from PLC state)
    function public.send_status(no_reactor, formed)
        if self.linked then
            local mek_data = nil        ---@type table
            local heating_rate = 0.0    ---@type number

            if (not no_reactor) and rps.is_formed() then
                if _update_status_cache() then
                    mek_data = self.status_cache
                end

                heating_rate = reactor.getHeatingRate()
            end

            local sys_status = {
                util.time(),                    -- timestamp
                (not self.scrammed),            -- requested control state
                no_reactor,                     -- no reactor peripheral connected
                formed,                         -- reactor formed
                self.auto_ack_token,            -- token to indicate auto command has been received before this status update
                heating_rate,                   -- heating rate
                mek_data                        -- mekanism status data
            }

            _send(RPLC_TYPE.STATUS, sys_status)

            if self.resend_build then _send_struct() end
        end
    end

    -- send reactor protection system status
    function public.send_rps_status()
        if self.linked then
            _send(RPLC_TYPE.RPS_STATUS, { rps.is_tripped(), rps.get_trip_cause(), table.unpack(rps.status()) })
        end
    end

    -- send reactor protection system alarm
    ---@param cause rps_trip_cause reactor protection system status
    function public.send_rps_alarm(cause)
        if self.linked then
            _send(RPLC_TYPE.RPS_ALARM, { cause, table.unpack(rps.status()) })
        end
    end

    -- parse an RPLC packet
    ---@nodiscard
    ---@param side string
    ---@param sender integer
    ---@param reply_to integer
    ---@param message any
    ---@param distance integer
    ---@return rplc_frame|mgmt_frame|nil packet
    function public.parse_packet(side, sender, reply_to, message, distance)
        local pkt = nil
        local s_pkt = comms.scada_packet()

        -- parse packet as generic SCADA packet
        s_pkt.receive(side, sender, reply_to, message, distance)

        if s_pkt.is_valid() then
            -- get as RPLC packet
            if s_pkt.protocol() == PROTOCOL.RPLC then
                local rplc_pkt = comms.rplc_packet()
                if rplc_pkt.decode(s_pkt) then
                    pkt = rplc_pkt.get()
                end
            -- get as SCADA management packet
            elseif s_pkt.protocol() == PROTOCOL.SCADA_MGMT then
                local mgmt_pkt = comms.mgmt_packet()
                if mgmt_pkt.decode(s_pkt) then
                    pkt = mgmt_pkt.get()
                end
            else
                log.error("illegal packet type " .. s_pkt.protocol(), true)
            end
        end

        return pkt
    end

    -- handle an RPLC packet
    ---@param packet rplc_frame|mgmt_frame packet frame
    ---@param plc_state plc_state PLC state
    ---@param setpoints setpoints setpoint control table
    function public.handle_packet(packet, plc_state, setpoints)
        -- print a log message to the terminal as long as the UI isn't running
        local function println(message) if not plc_state.fp_ok then util.println(message) end end
        local function println_ts(message) if not plc_state.fp_ok then util.println_ts(message) end end

        -- handle packets now that we have prints setup
        if packet.scada_frame.local_port() == local_port then
            -- check sequence number
            if self.r_seq_num == nil then
                self.r_seq_num = packet.scada_frame.seq_num()
            elseif self.linked and self.r_seq_num >= packet.scada_frame.seq_num() then
                log.warning("sequence out-of-order: last = " .. self.r_seq_num .. ", new = " .. packet.scada_frame.seq_num())
                return
            else
                self.r_seq_num = packet.scada_frame.seq_num()
            end

            -- feed the watchdog first so it doesn't uhh...eat our packets :)
            conn_watchdog.feed()

            local protocol = packet.scada_frame.protocol()

            -- handle packet
            if protocol == PROTOCOL.RPLC then
                ---@cast packet rplc_frame
                if self.linked then
                    if packet.type == RPLC_TYPE.STATUS then
                        -- request of full status, clear cache first
                        self.status_cache = nil
                        public.send_status(plc_state.no_reactor, plc_state.reactor_formed)
                        log.debug("sent out status cache again, did supervisor miss it?")
                    elseif packet.type == RPLC_TYPE.MEK_STRUCT then
                        -- request for physical structure
                        _send_struct()
                        log.debug("sent out structure again, did supervisor miss it?")
                    elseif packet.type == RPLC_TYPE.MEK_BURN_RATE then
                        -- set the burn rate
                        if (packet.length == 2) and (type(packet.data[1]) == "number") then
                            local success = false
                            local burn_rate = math.floor(packet.data[1] * 10) / 10
                            local ramp = packet.data[2]

                            -- if no known max burn rate, check again
                            if self.max_burn_rate == nil then
                                self.max_burn_rate = reactor.getMaxBurnRate()
                            end

                            -- if we know our max burn rate, update current burn rate setpoint if in range
                            if self.max_burn_rate ~= ppm.ACCESS_FAULT then
                                if burn_rate > 0 and burn_rate <= self.max_burn_rate then
                                    if ramp then
                                        setpoints.burn_rate_en = true
                                        setpoints.burn_rate = burn_rate
                                        success = true
                                    else
                                        reactor.setBurnRate(burn_rate)
                                        success = not reactor.__p_is_faulted()
                                    end
                                else
                                    log.debug(burn_rate .. " rate outside of 0 < x <= " .. self.max_burn_rate)
                                end
                            end

                            _send_ack(packet.type, success)
                        else
                            log.debug("RPLC set burn rate packet length mismatch or non-numeric burn rate")
                        end
                    elseif packet.type == RPLC_TYPE.RPS_ENABLE then
                        -- enable the reactor
                        self.scrammed = false
                        _send_ack(packet.type, rps.activate())
                    elseif packet.type == RPLC_TYPE.RPS_SCRAM then
                        -- disable the reactor per manual request
                        self.scrammed = true
                        rps.trip_manual()
                        _send_ack(packet.type, true)
                    elseif packet.type == RPLC_TYPE.RPS_ASCRAM then
                        -- disable the reactor per automatic request
                        self.scrammed = true
                        rps.trip_auto()
                        _send_ack(packet.type, true)
                    elseif packet.type == RPLC_TYPE.RPS_RESET then
                        -- reset the RPS status
                        rps.reset()
                        _send_ack(packet.type, true)
                    elseif packet.type == RPLC_TYPE.RPS_AUTO_RESET then
                        -- reset automatic SCRAM and timeout trips
                        rps.auto_reset()
                        _send_ack(packet.type, true)
                    elseif packet.type == RPLC_TYPE.AUTO_BURN_RATE then
                        -- automatic control requested a new burn rate
                        if (packet.length == 3) and (type(packet.data[1]) == "number") and (type(packet.data[3]) == "number") then
                            local ack = AUTO_ACK.FAIL
                            local burn_rate = math.floor(packet.data[1] * 100) / 100
                            local ramp = packet.data[2]
                            self.auto_ack_token = packet.data[3]

                            -- if no known max burn rate, check again
                            if self.max_burn_rate == nil then
                                self.max_burn_rate = reactor.getMaxBurnRate()
                            end

                            -- if we know our max burn rate, update current burn rate setpoint if in range
                            if self.max_burn_rate ~= ppm.ACCESS_FAULT then
                                if burn_rate < 0.01 then
                                    if rps.is_active() then
                                        -- auto scram to disable
                                        log.debug("AUTO: stopping the reactor to meet 0.0 burn rate")
                                        if rps.scram() then
                                            ack = AUTO_ACK.ZERO_DIS_OK
                                        else
                                            log.warning("AUTO: automatic reactor stop failed")
                                        end
                                    else
                                        ack = AUTO_ACK.ZERO_DIS_OK
                                    end
                                elseif burn_rate <= self.max_burn_rate then
                                    if not rps.is_active() then
                                        -- activate the reactor
                                        log.debug("AUTO: activating the reactor")

                                        reactor.setBurnRate(0.01)
                                        if reactor.__p_is_faulted() then
                                            log.warning("AUTO: failed to reset burn rate for auto activation")
                                        else
                                            if not rps.auto_activate() then
                                                log.warning("AUTO: automatic reactor activation failed")
                                            end
                                        end
                                    end

                                    -- if active, set/ramp burn rate
                                    if rps.is_active() then
                                        if ramp then
                                            log.debug(util.c("AUTO: setting burn rate ramp to ", burn_rate))
                                            setpoints.burn_rate_en = true
                                            setpoints.burn_rate = burn_rate
                                            ack = AUTO_ACK.RAMP_SET_OK
                                        else
                                            log.debug(util.c("AUTO: setting burn rate directly to ", burn_rate))
                                            reactor.setBurnRate(burn_rate)
                                            ack = util.trinary(reactor.__p_is_faulted(), AUTO_ACK.FAIL, AUTO_ACK.DIRECT_SET_OK)
                                        end
                                    end
                                else
                                    log.debug(util.c(burn_rate, " rate outside of 0 < x <= ", self.max_burn_rate))
                                end
                            end

                            _send_ack(packet.type, ack)
                        else
                            log.debug("RPLC set automatic burn rate packet length mismatch or non-numeric burn rate")
                        end
                    else
                        log.warning("received unknown RPLC packet type " .. packet.type)
                    end
                else
                    log.debug("discarding RPLC packet before linked")
                end
            elseif protocol == PROTOCOL.SCADA_MGMT then
                ---@cast packet mgmt_frame
                if self.linked then
                    if packet.type == SCADA_MGMT_TYPE.ESTABLISH then
                        -- link request confirmation
                        if packet.length == 1 then
                            log.debug("received unsolicited establish response")

                            local est_ack = packet.data[1]

                            if est_ack == ESTABLISH_ACK.ALLOW then
                                self.status_cache = nil
                                _send_struct()
                                public.send_status(plc_state.no_reactor, plc_state.reactor_formed)
                                log.debug("re-sent initial status data")
                            elseif est_ack == ESTABLISH_ACK.DENY then
                                println_ts("received unsolicited link denial, unlinking")
                                log.info("unsolicited establish request denied")
                            elseif est_ack == ESTABLISH_ACK.COLLISION then
                                println_ts("received unsolicited link collision, unlinking")
                                log.warning("unsolicited establish request collision")
                            elseif est_ack == ESTABLISH_ACK.BAD_VERSION then
                                println_ts("received unsolicited link version mismatch, unlinking")
                                log.warning("unsolicited establish request version mismatch")
                            else
                                println_ts("invalid unsolicited link response")
                                log.error("unsolicited unknown establish request response")
                            end

                            self.linked = est_ack == ESTABLISH_ACK.ALLOW

                            -- clear this since this is for something that was unsolicited
                            self.last_est_ack = ESTABLISH_ACK.ALLOW

                            -- report link state
                            databus.tx_link_state(est_ack + 1)
                        else
                            log.debug("SCADA_MGMT establish packet length mismatch")
                        end
                    elseif packet.type == SCADA_MGMT_TYPE.KEEP_ALIVE then
                        -- keep alive request received, echo back
                        if packet.length == 1 and type(packet.data[1]) == "number" then
                            local timestamp = packet.data[1]
                            local trip_time = util.time() - timestamp

                            if trip_time > 750 then
                                log.warning("PLC KEEP_ALIVE trip time > 750ms (" .. trip_time .. "ms)")
                            end

                            -- log.debug("RPLC RTT = " .. trip_time .. "ms")

                            _send_keep_alive_ack(timestamp)
                        else
                            log.debug("SCADA_MGMT keep alive packet length/type mismatch")
                        end
                    elseif packet.type == SCADA_MGMT_TYPE.CLOSE then
                        -- handle session close
                        conn_watchdog.cancel()
                        public.unlink()
                        println_ts("server connection closed by remote host")
                        log.warning("server connection closed by remote host")
                    else
                        log.warning("received unsupported SCADA_MGMT packet type " .. packet.type)
                    end
                elseif packet.type == SCADA_MGMT_TYPE.ESTABLISH then
                    -- link request confirmation
                    if packet.length == 1 then
                        local est_ack = packet.data[1]

                        if est_ack == ESTABLISH_ACK.ALLOW then
                            println_ts("linked!")
                            log.info("supervisor establish request approved, PLC is linked")

                            -- reset remote sequence number and cache
                            self.r_seq_num = nil
                            self.status_cache = nil

                            if plc_state.reactor_formed then _send_struct() end
                            public.send_status(plc_state.no_reactor, plc_state.reactor_formed)

                            log.debug("sent initial status data")
                        elseif self.last_est_ack ~= est_ack then
                            if est_ack == ESTABLISH_ACK.DENY then
                                println_ts("link request denied, retrying...")
                                log.info("supervisor establish request denied, retrying")
                            elseif est_ack == ESTABLISH_ACK.COLLISION then
                                println_ts("reactor PLC ID collision (check config), retrying...")
                                log.warning("establish request collision, retrying")
                            elseif est_ack == ESTABLISH_ACK.BAD_VERSION then
                                println_ts("supervisor version mismatch (try updating), retrying...")
                                log.warning("establish request version mismatch, retrying")
                            else
                                println_ts("invalid link response, bad channel? retrying...")
                                log.error("unknown establish request response, retrying")
                            end
                        end

                        self.linked = est_ack == ESTABLISH_ACK.ALLOW
                        self.last_est_ack = est_ack

                        -- report link state
                        databus.tx_link_state(est_ack + 1)
                    else
                        log.debug("SCADA_MGMT establish packet length mismatch")
                    end
                else
                    log.debug("discarding non-link SCADA_MGMT packet before linked")
                end
            else
                -- should be unreachable assuming packet is from parse_packet()
                log.error("illegal packet type " .. protocol, true)
            end
        end
    end

    ---@nodiscard
    function public.is_scrammed() return self.scrammed end
    ---@nodiscard
    function public.is_linked() return self.linked end

    return public
end

return plc<|MERGE_RESOLUTION|>--- conflicted
+++ resolved
@@ -1,20 +1,11 @@
-<<<<<<< HEAD
 local comms   = require("scada-common.comms")
 local const   = require("scada-common.constants")
+local databus = require("reactor-plc.databus")
 local log     = require("scada-common.log")
 local ppm     = require("scada-common.ppm")
+local rsio    = require("scada-common.rsio")
 local types   = require("scada-common.types")
 local util    = require("scada-common.util")
-local databus = require("reactor-plc.databus")
-=======
-local comms = require("scada-common.comms")
-local const = require("scada-common.constants")
-local log   = require("scada-common.log")
-local ppm   = require("scada-common.ppm")
-local rsio  = require("scada-common.rsio")
-local types = require("scada-common.types")
-local util  = require("scada-common.util")
->>>>>>> d642f28f
 
 local plc = {}
 
@@ -391,13 +382,11 @@
             end
         end
 
-<<<<<<< HEAD
+        -- update emergency coolant control if configured
+        _set_emer_cool(self.state[state_keys.low_coolant])
+
         -- report RPS status
         databus.tx_rps(self.tripped, self.state)
-=======
-        -- update emergency coolant control if configured
-        _set_emer_cool(self.state[state_keys.low_coolant])
->>>>>>> d642f28f
 
         return self.tripped, status, first_trip
     end
