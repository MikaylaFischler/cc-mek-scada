--
-- I/O Control for Supervisor/Coordinator Integration
--

local log     = require("scada-common.log")
local psil    = require("scada-common.psil")
local types   = require("scada-common.types")
local util    = require("scada-common.util")

local process = require("coordinator.process")
local sounder = require("coordinator.sounder")

local pgi     = require("coordinator.ui.pgi")

local ALARM_STATE = types.ALARM_STATE
local PROCESS = types.PROCESS

-- nominal RTT is ping (0ms to 10ms usually) + 500ms for CRD main loop tick
local WARN_RTT = 1000   -- 2x as long as expected w/ 0 ping
local HIGH_RTT = 1500   -- 3.33x as long as expected w/ 0 ping

local iocontrol = {}

---@class ioctl
local io = {}

-- luacheck: no unused args

-- placeholder acknowledge function for type hinting
---@param success boolean
---@diagnostic disable-next-line: unused-local
local function __generic_ack(success) end

-- luacheck: unused args

-- initialize front panel PSIL
---@param firmware_v string coordinator version
---@param comms_v string comms version
function iocontrol.init_fp(firmware_v, comms_v)
    ---@class ioctl_front_panel
    io.fp = { ps = psil.create() }

    io.fp.ps.publish("version", firmware_v)
    io.fp.ps.publish("comms_version", comms_v)
end

-- initialize the coordinator IO controller
---@param conf facility_conf configuration
---@param comms coord_comms comms reference
function iocontrol.init(conf, comms)
    -- facility data structure
    ---@class ioctl_facility
    io.facility = {
        num_units = conf.num_units,
        tank_mode = conf.cooling.fac_tank_mode,
        tank_defs = conf.cooling.fac_tank_defs,
        all_sys_ok = false,
        rtu_count = 0,

        auto_ready = false,
        auto_active = false,
        auto_ramping = false,
        auto_saturated = false,

        auto_scram = false,
        ---@type ascram_status
        ascram_status = {
            matrix_dc = false,
            matrix_fill = false,
            crit_alarm = false,
            radiation = false,
            gen_fault = false
        },

        ---@type WASTE_PRODUCT
        auto_current_waste_product = types.WASTE_PRODUCT.PLUTONIUM,
        auto_pu_fallback_active = false,

        radiation = types.new_zero_radiation_reading(),

        save_cfg_ack = __generic_ack,
        start_ack = __generic_ack,
        stop_ack = __generic_ack,
        scram_ack = __generic_ack,
        ack_alarms_ack = __generic_ack,

        alarm_tones = { false, false, false, false, false, false, false, false },

        ps = psil.create(),

        induction_ps_tbl = {},
        induction_data_tbl = {},

        sps_ps_tbl = {},
        sps_data_tbl = {},

        tank_ps_tbl = {},
        tank_data_tbl = {},

        env_d_ps = psil.create(),
        env_d_data = {}
    }

    -- create induction and SPS tables (currently only 1 of each is supported)
    table.insert(io.facility.induction_ps_tbl, psil.create())
    table.insert(io.facility.induction_data_tbl, {})
    table.insert(io.facility.sps_ps_tbl, psil.create())
    table.insert(io.facility.sps_data_tbl, {})

    -- determine tank information
    if io.facility.tank_mode == 0 then
        io.facility.tank_defs = {}
        -- on facility tank mode 0, setup tank defs to match unit TANK option
        for i = 1, conf.num_units do
            io.facility.tank_defs[i] = util.trinary(conf.cooling.r_cool[i].TANK, 1, 0)
        end

        io.facility.tank_list = { table.unpack(io.facility.tank_defs) }
    else
        -- decode the layout of tanks from the connections definitions
        local tank_mode = io.facility.tank_mode
        local tank_defs = io.facility.tank_defs
        local tank_list = { table.unpack(tank_defs) }

        local function calc_fdef(start_idx, end_idx)
            local first = 4
            for i = start_idx, end_idx do
                if io.facility.tank_defs[i] == 2 then
                    if i < first then first = i end
                end
            end
            return first
        end

        if tank_mode == 1 then
            -- (1) 1 total facility tank (A A A A)
            local first_fdef = calc_fdef(1, #tank_defs)
            for i = 1, #tank_defs do
                if i > first_fdef and tank_defs[i] == 2 then
                    tank_list[i] = 0
                end
            end
        elseif tank_mode == 2 then
            -- (2) 2 total facility tanks (A A A B)
            local first_fdef = calc_fdef(1, math.min(3, #tank_defs))
            for i = 1, #tank_defs do
                if (i ~= 4) and (i > first_fdef) and (tank_defs[i] == 2) then
                    tank_list[i] = 0
                end
            end
        elseif tank_mode == 3 then
            -- (3) 2 total facility tanks (A A B B)
            for _, a in pairs({ 1, 3 }) do
                local b = a + 1
                if (tank_defs[a] == 2) and (tank_defs[b] == 2) then
                    tank_list[b] = 0
                end
            end
        elseif tank_mode == 4 then
            -- (4) 2 total facility tanks (A B B B)
            local first_fdef = calc_fdef(2, #tank_defs)
            for i = 1, #tank_defs do
                if (i ~= 1) and (i > first_fdef) and (tank_defs[i] == 2) then
                    tank_list[i] = 0
                end
            end
        elseif tank_mode == 5 then
            -- (5) 3 total facility tanks (A A B C)
            local first_fdef = calc_fdef(1, math.min(2, #tank_defs))
            for i = 1, #tank_defs do
                if (not (i == 3 or i == 4)) and (i > first_fdef) and (tank_defs[i] == 2) then
                    tank_list[i] = 0
                end
            end
        elseif tank_mode == 6 then
            -- (6) 3 total facility tanks (A B B C)
            local first_fdef = calc_fdef(2, math.min(3, #tank_defs))
            for i = 1, #tank_defs do
                if (not (i == 1 or i == 4)) and (i > first_fdef) and (tank_defs[i] == 2) then
                    tank_list[i] = 0
                end
            end
        elseif tank_mode == 7 then
            -- (7) 3 total facility tanks (A B C C)
            local first_fdef = calc_fdef(3, #tank_defs)
            for i = 1, #tank_defs do
                if (not (i == 1 or i == 2)) and (i > first_fdef) and (tank_defs[i] == 2) then
                    tank_list[i] = 0
                end
            end
        end

        io.facility.tank_list = tank_list
    end

    -- create facility tanks
    for i = 1, #io.facility.tank_list do
        if io.facility.tank_list[i] == 2 then
            table.insert(io.facility.tank_ps_tbl, psil.create())
            table.insert(io.facility.tank_data_tbl, {})
        end
    end

    -- create unit data structures
    io.units = {}
    for i = 1, conf.num_units do
        local function ack(alarm) process.ack_alarm(i, alarm) end
        local function reset(alarm) process.reset_alarm(i, alarm) end

        ---@class ioctl_unit
        local entry = {
            unit_id = i,

            num_boilers = 0,
            num_turbines = 0,
            num_snas = 0,
            has_tank = conf.cooling.r_cool[i].TANK,

            control_state = false,
            burn_rate_cmd = 0.0,
            radiation = types.new_zero_radiation_reading(),
            sna_prod_rate = 0.0,

            waste_mode = types.WASTE_MODE.MANUAL_PLUTONIUM,
            waste_product = types.WASTE_PRODUCT.PLUTONIUM,

            -- auto control group
            a_group = 0,

            start = function () process.start(i) end,
            scram = function () process.scram(i) end,
            reset_rps = function () process.reset_rps(i) end,
            ack_alarms = function () process.ack_all_alarms(i) end,
            set_burn = function (rate) process.set_rate(i, rate) end,        ---@param rate number burn rate
            set_waste = function (mode) process.set_unit_waste(i, mode) end, ---@param mode WASTE_MODE waste processing mode

            set_group = function (grp) process.set_group(i, grp) end,        ---@param grp integer|0 group ID or 0 for manual

            start_ack = __generic_ack,
            scram_ack = __generic_ack,
            reset_rps_ack = __generic_ack,
            ack_alarms_ack = __generic_ack,
            set_burn_ack = __generic_ack,
            set_waste_ack = __generic_ack,

            alarm_callbacks = {
                c_breach   = { ack = function () ack(1)  end, reset = function () reset(1)  end },
                radiation  = { ack = function () ack(2)  end, reset = function () reset(2)  end },
                r_lost     = { ack = function () ack(3)  end, reset = function () reset(3)  end },
                dmg_crit   = { ack = function () ack(4)  end, reset = function () reset(4)  end },
                damage     = { ack = function () ack(5)  end, reset = function () reset(5)  end },
                over_temp  = { ack = function () ack(6)  end, reset = function () reset(6)  end },
                high_temp  = { ack = function () ack(7)  end, reset = function () reset(7)  end },
                waste_leak = { ack = function () ack(8)  end, reset = function () reset(8)  end },
                waste_high = { ack = function () ack(9)  end, reset = function () reset(9)  end },
                rps_trans  = { ack = function () ack(10) end, reset = function () reset(10) end },
                rcs_trans  = { ack = function () ack(11) end, reset = function () reset(11) end },
                t_trip     = { ack = function () ack(12) end, reset = function () reset(12) end }
            },

            ---@type alarms
            alarms = {
                ALARM_STATE.INACTIVE,   -- containment breach
                ALARM_STATE.INACTIVE,   -- containment radiation
                ALARM_STATE.INACTIVE,   -- reactor lost
                ALARM_STATE.INACTIVE,   -- damage critical
                ALARM_STATE.INACTIVE,   -- reactor taking damage
                ALARM_STATE.INACTIVE,   -- reactor over temperature
                ALARM_STATE.INACTIVE,   -- reactor high temperature
                ALARM_STATE.INACTIVE,   -- waste leak
                ALARM_STATE.INACTIVE,   -- waste level high
                ALARM_STATE.INACTIVE,   -- RPS transient
                ALARM_STATE.INACTIVE,   -- RCS transient
                ALARM_STATE.INACTIVE    -- turbine trip
            },

            annunciator = {},   ---@type annunciator

            unit_ps = psil.create(),
            reactor_data = {},  ---@type reactor_db

            boiler_ps_tbl = {},
            boiler_data_tbl = {},

            turbine_ps_tbl = {},
            turbine_data_tbl = {},

            tank_ps_tbl = {},
            tank_data_tbl = {}
        }

        -- on other facility modes, overwrite unit TANK option with facility tank defs
        if io.facility.tank_mode ~= 0 then
            entry.has_tank = conf.cooling.fac_tank_defs[i] > 0
        end

        -- create boiler tables
        for _ = 1, conf.cooling.r_cool[i].BOILERS do
            table.insert(entry.boiler_ps_tbl, psil.create())
            table.insert(entry.boiler_data_tbl, {})
        end

        -- create turbine tables
        for _ = 1, conf.cooling.r_cool[i].TURBINES do
            table.insert(entry.turbine_ps_tbl, psil.create())
            table.insert(entry.turbine_data_tbl, {})
        end

        -- create tank tables
        if entry.has_tank then
            table.insert(entry.tank_ps_tbl, psil.create())
            table.insert(entry.tank_data_tbl, {})
        end

        entry.num_boilers = #entry.boiler_data_tbl
        entry.num_turbines = #entry.turbine_data_tbl

        table.insert(io.units, entry)
    end

    -- pass IO control here since it can't be require'd due to a require loop
    process.init(io, comms)
end

--#region Front Panel PSIL

-- toggle heartbeat indicator
function iocontrol.heartbeat() io.fp.ps.toggle("heartbeat") end

-- report presence of the wireless modem
---@param has_modem boolean
function iocontrol.fp_has_modem(has_modem) io.fp.ps.publish("has_modem", has_modem) end

-- report presence of the speaker
---@param has_speaker boolean
function iocontrol.fp_has_speaker(has_speaker) io.fp.ps.publish("has_speaker", has_speaker) end

-- report supervisor link state
---@param state integer
function iocontrol.fp_link_state(state) io.fp.ps.publish("link_state", state) end

-- report monitor connection state
---@param id string|integer unit ID for unit monitor, "main" for main monitor, or "flow" for flow monitor
function iocontrol.fp_monitor_state(id, connected)
    local name = nil

    if id == "main" then
        name = "main_monitor"
    elseif id == "flow" then
        name = "flow_monitor"
    elseif type(id) == "number" then
        name = "unit_monitor_" .. id
    end

    if name ~= nil then
        io.fp.ps.publish(name, connected)
    end
end

-- report PKT firmware version and PKT session connection state
---@param session_id integer PKT session
---@param fw string firmware version
---@param s_addr integer PKT computer ID
function iocontrol.fp_pkt_connected(session_id, fw, s_addr)
    io.fp.ps.publish("pkt_" .. session_id .. "_fw", fw)
    io.fp.ps.publish("pkt_" .. session_id .. "_addr", util.sprintf("@ C% 3d", s_addr))
    pgi.create_pkt_entry(session_id)
end

-- report PKT session disconnected
---@param session_id integer PKT session
function iocontrol.fp_pkt_disconnected(session_id)
    pgi.delete_pkt_entry(session_id)
end

-- transmit PKT session RTT
---@param session_id integer PKT session
---@param rtt integer round trip time
function iocontrol.fp_pkt_rtt(session_id, rtt)
    io.fp.ps.publish("pkt_" .. session_id .. "_rtt", rtt)

    if rtt > HIGH_RTT then
        io.fp.ps.publish("pkt_" .. session_id .. "_rtt_color", colors.red)
    elseif rtt > WARN_RTT then
        io.fp.ps.publish("pkt_" .. session_id .. "_rtt_color", colors.yellow_hc)
    else
        io.fp.ps.publish("pkt_" .. session_id .. "_rtt_color", colors.green)
    end
end

--#endregion

--#region Builds

-- record and publish multiblock RTU build data
---@param id integer
---@param entry table
---@param data_tbl table
---@param ps_tbl table
---@param create boolean? true to create an entry if non exists, false to fail on missing
---@return boolean ok true if data saved, false if invalid ID
local function _record_multiblock_build(id, entry, data_tbl, ps_tbl, create)
    local exists = type(data_tbl[id]) == "table"
    if exists or create then
        if not exists then
            ps_tbl[id] = psil.create()
            data_tbl[id] = {}
        end

        data_tbl[id].formed = entry[1]  ---@type boolean
        data_tbl[id].build  = entry[2]  ---@type table

        ps_tbl[id].publish("formed", entry[1])

        for key, val in pairs(data_tbl[id].build) do ps_tbl[id].publish(key, val) end
    end

    return exists or (create == true)
end

-- populate facility structure builds
---@param build table
---@return boolean valid
function iocontrol.record_facility_builds(build)
    local valid = true

    if type(build) == "table" then
        local fac = io.facility

        -- induction matricies
        if type(build.induction) == "table" then
            for id, matrix in pairs(build.induction) do
                if not _record_multiblock_build(id, matrix, fac.induction_data_tbl, fac.induction_ps_tbl) then
                    log.debug(util.c("iocontrol.record_facility_builds: invalid induction matrix id ", id))
                    valid = false
                end
            end
        end

        -- SPS
        if type(build.sps) == "table" then
            for id, sps in pairs(build.sps) do
                if not _record_multiblock_build(id, sps, fac.sps_data_tbl, fac.sps_ps_tbl) then
                    log.debug(util.c("iocontrol.record_facility_builds: invalid SPS id ", id))
                    valid = false
                end
            end
        end

        -- dynamic tanks
        if type(build.tanks) == "table" then
            for id, tank in pairs(build.tanks) do
                _record_multiblock_build(id, tank, fac.tank_data_tbl, fac.tank_ps_tbl, true)
            end
        end
    else
        log.debug("facility builds not a table")
        valid = false
    end

    return valid
end

-- populate unit structure builds
---@param builds table
---@return boolean valid
function iocontrol.record_unit_builds(builds)
    local valid = true

    -- note: if not all units and RTUs are connected, some will be nil
    for id, build in pairs(builds) do
        local unit = io.units[id]    ---@type ioctl_unit

        local log_header = util.c("iocontrol.record_unit_builds[UNIT ", id, "]: ")

        if type(build) ~= "table" then
            log.debug(log_header .. "build not a table")
            valid = false
        elseif type(unit) ~= "table" then
            log.debug(log_header .. "invalid unit id")
            valid = false
        else
            -- reactor build
            if type(build.reactor) == "table" then
                unit.reactor_data.mek_struct = build.reactor    ---@type mek_struct
                for key, val in pairs(unit.reactor_data.mek_struct) do
                    unit.unit_ps.publish(key, val)
                end

                if (type(unit.reactor_data.mek_struct.length) == "number") and (unit.reactor_data.mek_struct.length ~= 0) and
                    (type(unit.reactor_data.mek_struct.width) == "number") and (unit.reactor_data.mek_struct.width ~= 0) then
                    unit.unit_ps.publish("size", { unit.reactor_data.mek_struct.length, unit.reactor_data.mek_struct.width })
                end
            end

            -- boiler builds
            if type(build.boilers) == "table" then
                for b_id, boiler in pairs(build.boilers) do
                    if not _record_multiblock_build(b_id, boiler, unit.boiler_data_tbl, unit.boiler_ps_tbl) then
                        log.debug(util.c(log_header, "invalid boiler id ", b_id))
                        valid = false
                    end
                end
            end

            -- turbine builds
            if type(build.turbines) == "table" then
                for t_id, turbine in pairs(build.turbines) do
                    if not _record_multiblock_build(t_id, turbine, unit.turbine_data_tbl, unit.turbine_ps_tbl) then
                        log.debug(util.c(log_header, "invalid turbine id ", t_id))
                        valid = false
                    end
                end
            end

            -- dynamic tank builds
            if type(build.tanks) == "table" then
                for d_id, d_tank in pairs(build.tanks) do
                    _record_multiblock_build(d_id, d_tank, unit.tank_data_tbl, unit.tank_ps_tbl, true)
                end
            end
        end
    end

    return valid
end

--#endregion

--#region Statuses

-- record and publish multiblock status data
---@param entry any
---@param data imatrix_session_db|sps_session_db|dynamicv_session_db|turbinev_session_db|boilerv_session_db
---@param ps psil
---@return boolean is_faulted
local function _record_multiblock_status(entry, data, ps)
    local is_faulted = entry[1] ---@type boolean
    data.formed      = entry[2] ---@type boolean
    data.state       = entry[3] ---@type table
    data.tanks       = entry[4] ---@type table

    ps.publish("formed", data.formed)
    ps.publish("faulted", is_faulted)

    for key, val in pairs(data.state) do ps.publish(key, val) end
    for key, val in pairs(data.tanks) do ps.publish(key, val) end

    return is_faulted
end

-- update facility status
---@param status table
---@return boolean valid
function iocontrol.update_facility_status(status)
    local valid = true
    local log_header = util.c("iocontrol.update_facility_status: ")

    if type(status) ~= "table" then
        log.debug(util.c(log_header, "status not a table"))
        valid = false
    else
        local fac = io.facility

        -- auto control status information

        local ctl_status = status[1]

        if type(ctl_status) == "table" and #ctl_status == 16 then
            fac.all_sys_ok = ctl_status[1]
            fac.auto_ready = ctl_status[2]

            if type(ctl_status[3]) == "number" then
                fac.auto_active = ctl_status[3] > PROCESS.INACTIVE
            else
                fac.auto_active = false
                valid = false
            end

            fac.auto_ramping = ctl_status[4]
            fac.auto_saturated = ctl_status[5]

            fac.auto_scram = ctl_status[6]
            fac.ascram_status.matrix_dc = ctl_status[7]
            fac.ascram_status.matrix_fill = ctl_status[8]
            fac.ascram_status.crit_alarm = ctl_status[9]
            fac.ascram_status.radiation = ctl_status[10]
            fac.ascram_status.gen_fault = ctl_status[11]

            fac.status_line_1 = ctl_status[12]
            fac.status_line_2 = ctl_status[13]

            fac.ps.publish("all_sys_ok", fac.all_sys_ok)
            fac.ps.publish("auto_ready", fac.auto_ready)
            fac.ps.publish("auto_active", fac.auto_active)
            fac.ps.publish("auto_ramping", fac.auto_ramping)
            fac.ps.publish("auto_saturated", fac.auto_saturated)
            fac.ps.publish("auto_scram", fac.auto_scram)
            fac.ps.publish("as_matrix_dc", fac.ascram_status.matrix_dc)
            fac.ps.publish("as_matrix_fill", fac.ascram_status.matrix_fill)
            fac.ps.publish("as_crit_alarm", fac.ascram_status.crit_alarm)
            fac.ps.publish("as_radiation", fac.ascram_status.radiation)
            fac.ps.publish("as_gen_fault", fac.ascram_status.gen_fault)
            fac.ps.publish("status_line_1", fac.status_line_1)
            fac.ps.publish("status_line_2", fac.status_line_2)

            local group_map = ctl_status[14]

            if (type(group_map) == "table") and (#group_map == fac.num_units) then
                local names = { "Manual", "Primary", "Secondary", "Tertiary", "Backup" }
                for i = 1, #group_map do
                    io.units[i].a_group = group_map[i]
                    io.units[i].unit_ps.publish("auto_group_id", group_map[i])
                    io.units[i].unit_ps.publish("auto_group", names[group_map[i] + 1])
                end
            end

            fac.auto_current_waste_product = ctl_status[15]
            fac.auto_pu_fallback_active = ctl_status[16]

            fac.ps.publish("current_waste_product", fac.auto_current_waste_product)
            fac.ps.publish("pu_fallback_active", fac.auto_pu_fallback_active)
        else
            log.debug(log_header .. "control status not a table or length mismatch")
            valid = false
        end

        -- RTU statuses

        local rtu_statuses = status[2]

        fac.rtu_count = 0

        if type(rtu_statuses) == "table" then
            -- connected RTU count
            fac.rtu_count = rtu_statuses.count

            -- power statistics
            if type(rtu_statuses.power) == "table" then
                fac.induction_ps_tbl[1].publish("avg_charge", rtu_statuses.power[1])
                fac.induction_ps_tbl[1].publish("avg_inflow", rtu_statuses.power[2])
                fac.induction_ps_tbl[1].publish("avg_outflow", rtu_statuses.power[3])
            else
                log.debug(log_header .. "power statistics list not a table")
                valid = false
            end

            -- induction matricies statuses
            if type(rtu_statuses.induction) == "table" then
                for id = 1, #fac.induction_ps_tbl do
                    if rtu_statuses.induction[id] == nil then
                        -- disconnected
                        fac.induction_ps_tbl[id].publish("computed_status", 1)
                    end
                end

                for id, matrix in pairs(rtu_statuses.induction) do
                    if type(fac.induction_data_tbl[id]) == "table" then
                        local data = fac.induction_data_tbl[id] ---@type imatrix_session_db
                        local ps   = fac.induction_ps_tbl[id]   ---@type psil

                        local rtu_faulted = _record_multiblock_status(matrix, data, ps)

                        if rtu_faulted then
                            ps.publish("computed_status", 3)    -- faulted
                        elseif data.formed then
                            if data.tanks.energy_fill >= 0.99 then
                                ps.publish("computed_status", 6)    -- full
                            elseif data.tanks.energy_fill <= 0.01 then
                                ps.publish("computed_status", 5)    -- empty
                            else
                                ps.publish("computed_status", 4)    -- on-line
                            end
                        else
                            ps.publish("computed_status", 2)        -- not formed
                        end
                    else
                        log.debug(util.c(log_header, "invalid induction matrix id ", id))
                    end
                end
            else
                log.debug(log_header .. "induction matrix list not a table")
                valid = false
            end

            -- SPS statuses
            if type(rtu_statuses.sps) == "table" then
                for id = 1, #fac.sps_ps_tbl do
                    if rtu_statuses.sps[id] == nil then
                        -- disconnected
                        fac.sps_ps_tbl[id].publish("computed_status", 1)
                    end
                end

                for id, sps in pairs(rtu_statuses.sps) do
                    if type(fac.sps_data_tbl[id]) == "table" then
                        local data = fac.sps_data_tbl[id]   ---@type sps_session_db
                        local ps   = fac.sps_ps_tbl[id]     ---@type psil

                        local rtu_faulted = _record_multiblock_status(sps, data, ps)

                        if rtu_faulted then
                            ps.publish("computed_status", 3)        -- faulted
                        elseif data.formed then
                            if data.state.process_rate > 0 then
                                ps.publish("computed_status", 5)    -- active
                            else
                                ps.publish("computed_status", 4)    -- idle
                            end
                        else
                            ps.publish("computed_status", 2)        -- not formed
                        end

                        io.facility.ps.publish("am_rate", data.state.process_rate * 1000)
                    else
                        log.debug(util.c(log_header, "invalid sps id ", id))
                    end
                end
            else
                log.debug(log_header .. "sps list not a table")
                valid = false
            end

            -- dynamic tank statuses
            if type(rtu_statuses.tanks) == "table" then
                for id = 1, #fac.tank_ps_tbl do
                    if rtu_statuses.tanks[id] == nil then
                        -- disconnected
                        fac.tank_ps_tbl[id].publish("computed_status", 1)
                    end
                end

                for id, tank in pairs(rtu_statuses.tanks) do
                    if type(fac.tank_data_tbl[id]) == "table" then
                        local data = fac.tank_data_tbl[id]  ---@type dynamicv_session_db
                        local ps   = fac.tank_ps_tbl[id]    ---@type psil

                        local rtu_faulted = _record_multiblock_status(tank, data, ps)

                        if rtu_faulted then
                            ps.publish("computed_status", 3)        -- faulted
                        elseif data.formed then
                            if data.tanks.fill >= 0.99 then
                                ps.publish("computed_status", 6)    -- full
                            elseif data.tanks.fill < 0.20 then
                                ps.publish("computed_status", 5)    -- low
                            else
                                ps.publish("computed_status", 4)    -- on-line
                            end
                        else
                            ps.publish("computed_status", 2)        -- not formed
                        end
                    else
                        log.debug(util.c(log_header, "invalid dynamic tank id ", id))
                    end
                end
            else
                log.debug(log_header .. "dyanmic tank list not a table")
                valid = false
            end

            -- environment detector status
            if type(rtu_statuses.rad_mon) == "table" then
                if #rtu_statuses.rad_mon > 0 then
                    local rad_mon = rtu_statuses.rad_mon[1]
                    local rtu_faulted = rad_mon[1]  ---@type boolean
                    fac.radiation     = rad_mon[2]  ---@type number

                    fac.ps.publish("rad_computed_status", util.trinary(rtu_faulted, 2, 3))
                    fac.ps.publish("radiation", fac.radiation)
                else
                    fac.radiation = types.new_zero_radiation_reading()
                    fac.ps.publish("rad_computed_status", 1)
                end
            else
                log.debug(log_header .. "radiation monitor list not a table")
                valid = false
            end
        else
            log.debug(log_header .. "rtu statuses not a table")
            valid = false
        end

        fac.ps.publish("rtu_count", fac.rtu_count)

        -- alarm tone commands

        if (type(status[3]) == "table") and (#status[3] == 8) then
            fac.alarm_tones = status[3]
            sounder.set(fac.alarm_tones)
        else
            log.debug(log_header .. "alarm tones not a table or length mismatch")
            valid = false
        end
    end

    return valid
end

-- update unit statuses
---@param statuses table
---@return boolean valid
function iocontrol.update_unit_statuses(statuses)
    local valid = true

    if type(statuses) ~= "table" then
        log.debug("iocontrol.update_unit_statuses: unit statuses not a table")
        valid = false
    elseif #statuses ~= #io.units then
        log.debug("iocontrol.update_unit_statuses: number of provided unit statuses does not match expected number of units")
        valid = false
    else
        local burn_rate_sum = 0.0
        local sna_count_sum = 0
        local pu_rate, po_rate, po_pl_rate, po_am_rate, spent_rate = 0.0, 0.0, 0.0, 0.0, 0.0

        -- get all unit statuses
        for i = 1, #statuses do
            local log_header = util.c("iocontrol.update_unit_statuses[unit ", i, "]: ")

            local unit = io.units[i]    ---@type ioctl_unit
            local status = statuses[i]

            local burn_rate = 0.0

            if type(status) ~= "table" or #status ~= 6 then
                log.debug(log_header .. "invalid status entry in unit statuses (not a table or invalid length)")
                valid = false
            else
                -- reactor PLC status
                local reactor_status = status[1]

                if type(reactor_status) ~= "table" then
                    reactor_status = {}
                    log.debug(log_header .. "reactor status not a table")
                end

                if #reactor_status == 0 then
                    unit.unit_ps.publish("computed_status", 1)   -- disconnected
                elseif #reactor_status == 3 then
                    local mek_status = reactor_status[1]
                    local rps_status = reactor_status[2]
                    local gen_status = reactor_status[3]

                    if #gen_status == 6 then
                        unit.reactor_data.last_status_update = gen_status[1]
                        unit.reactor_data.control_state      = gen_status[2]
                        unit.reactor_data.rps_tripped        = gen_status[3]
                        unit.reactor_data.rps_trip_cause     = gen_status[4]
                        unit.reactor_data.no_reactor         = gen_status[5]
                        unit.reactor_data.formed             = gen_status[6]
                    else
                        log.debug(log_header .. "reactor general status length mismatch")
                    end

                    unit.reactor_data.rps_status = rps_status   ---@type rps_status
                    unit.reactor_data.mek_status = mek_status   ---@type mek_status

                    -- if status hasn't been received, mek_status = {}
                    if type(unit.reactor_data.mek_status.act_burn_rate) == "number" then
                        burn_rate = unit.reactor_data.mek_status.act_burn_rate
                        burn_rate_sum = burn_rate_sum + burn_rate
                    end

                    if unit.reactor_data.mek_status.status then
                        unit.unit_ps.publish("computed_status", 5)       -- running
                    else
                        if unit.reactor_data.no_reactor then
                            unit.unit_ps.publish("computed_status", 3)   -- faulted
                        elseif not unit.reactor_data.formed then
                            unit.unit_ps.publish("computed_status", 2)   -- multiblock not formed
                        elseif unit.reactor_data.rps_status.force_dis then
                            unit.unit_ps.publish("computed_status", 7)   -- reactor force disabled
                        elseif unit.reactor_data.rps_tripped and unit.reactor_data.rps_trip_cause ~= "manual" then
                            unit.unit_ps.publish("computed_status", 6)   -- SCRAM
                        else
                            unit.unit_ps.publish("computed_status", 4)   -- disabled
                        end
                    end

                    for key, val in pairs(unit.reactor_data) do
                        if key ~= "rps_status" and key ~= "mek_struct" and key ~= "mek_status" then
                            unit.unit_ps.publish(key, val)
                        end
                    end

                    if type(unit.reactor_data.rps_status) == "table" then
                        for key, val in pairs(unit.reactor_data.rps_status) do
                            unit.unit_ps.publish(key, val)
                        end
                    end

                    if type(unit.reactor_data.mek_status) == "table" then
                        for key, val in pairs(unit.reactor_data.mek_status) do
                            unit.unit_ps.publish(key, val)
                        end
                    end
                else
                    log.debug(log_header .. "reactor status length mismatch")
                    valid = false
                end

                -- RTU statuses
                local rtu_statuses = status[2]

                if type(rtu_statuses) == "table" then
                    -- boiler statuses
                    if type(rtu_statuses.boilers) == "table" then
                        local boil_sum = 0

                        for id = 1, #unit.boiler_ps_tbl do
                            if rtu_statuses.boilers[i] == nil then
                                -- disconnected
                                unit.boiler_ps_tbl[id].publish("computed_status", 1)
                            end
                        end

                        for id, boiler in pairs(rtu_statuses.boilers) do
                            if type(unit.boiler_data_tbl[id]) == "table" then
                                local data = unit.boiler_data_tbl[id]   ---@type boilerv_session_db
                                local ps   = unit.boiler_ps_tbl[id]     ---@type psil

                                local rtu_faulted = _record_multiblock_status(boiler, data, ps)

                                if rtu_faulted then
                                    ps.publish("computed_status", 3)        -- faulted
                                elseif data.formed then
                                    boil_sum = boil_sum + data.state.boil_rate

                                    if data.state.boil_rate > 0 then
                                        ps.publish("computed_status", 5)    -- active
                                    else
                                        ps.publish("computed_status", 4)    -- idle
                                    end
                                else
                                    ps.publish("computed_status", 2)        -- not formed
                                end
                            else
                                log.debug(util.c(log_header, "invalid boiler id ", id))
                                valid = false
                            end
                        end

                        unit.unit_ps.publish("boiler_boil_sum", boil_sum)
                    else
                        log.debug(log_header .. "boiler list not a table")
                        valid = false
                    end

                    -- turbine statuses
                    if type(rtu_statuses.turbines) == "table" then
                        local flow_sum = 0

                        for id = 1, #unit.turbine_ps_tbl do
                            if rtu_statuses.turbines[i] == nil then
                                -- disconnected
                                unit.turbine_ps_tbl[id].publish("computed_status", 1)
                            end
                        end

                        for id, turbine in pairs(rtu_statuses.turbines) do
                            if type(unit.turbine_data_tbl[id]) == "table" then
                                local data = unit.turbine_data_tbl[id]  ---@type turbinev_session_db
                                local ps   = unit.turbine_ps_tbl[id]    ---@type psil

                                local rtu_faulted = _record_multiblock_status(turbine, data, ps)

                                if rtu_faulted then
                                    ps.publish("computed_status", 3)        -- faulted
                                elseif data.formed then
                                    flow_sum = flow_sum + data.state.flow_rate

                                    if data.tanks.energy_fill >= 0.99 then
                                        ps.publish("computed_status", 6)    -- trip
                                    elseif data.state.flow_rate < 100 then
                                        ps.publish("computed_status", 4)    -- idle
                                    else
                                        ps.publish("computed_status", 5)    -- active
                                    end
                                else
                                    ps.publish("computed_status", 2)        -- not formed
                                end
                            else
                                log.debug(util.c(log_header, "invalid turbine id ", id))
                                valid = false
                            end
                        end

                        unit.unit_ps.publish("turbine_flow_sum", flow_sum)
                    else
                        log.debug(log_header .. "turbine list not a table")
                        valid = false
                    end

                    -- dynamic tank statuses
                    if type(rtu_statuses.tanks) == "table" then
                        for id = 1, #unit.tank_ps_tbl do
                            if rtu_statuses.tanks[i] == nil then
                                -- disconnected
                                unit.tank_ps_tbl[id].publish("computed_status", 1)
                            end
                        end

                        for id, tank in pairs(rtu_statuses.tanks) do
                            if type(unit.tank_data_tbl[id]) == "table" then
                                local data = unit.tank_data_tbl[id] ---@type dynamicv_session_db
                                local ps   = unit.tank_ps_tbl[id]   ---@type psil

                                local rtu_faulted = _record_multiblock_status(tank, data, ps)

                                if rtu_faulted then
                                    ps.publish("computed_status", 3)        -- faulted
                                elseif data.formed then
                                    if data.tanks.fill >= 0.99 then
                                        ps.publish("computed_status", 6)    -- full
                                    elseif data.tanks.fill < 0.20 then
                                        ps.publish("computed_status", 5)    -- low
                                    else
                                        ps.publish("computed_status", 5)    -- active
                                    end
                                else
                                    ps.publish("computed_status", 2)        -- not formed
                                end
                            else
                                log.debug(util.c(log_header, "invalid dynamic tank id ", id))
                                valid = false
                            end
                        end
                    else
                        log.debug(log_header .. "dynamic tank list not a table")
                        valid = false
                    end

                    -- solar neutron activator status info
                    if type(rtu_statuses.sna) == "table" then
                        unit.num_snas      = rtu_statuses.sna[1]    ---@type integer
                        unit.sna_prod_rate = rtu_statuses.sna[2]    ---@type number
                        unit.sna_peak_rate = rtu_statuses.sna[3]    ---@type number

                        unit.unit_ps.publish("sna_count", unit.num_snas)
                        unit.unit_ps.publish("sna_prod_rate", unit.sna_prod_rate)
                        unit.unit_ps.publish("sna_peak_rate", unit.sna_peak_rate)

                        sna_count_sum = sna_count_sum + unit.num_snas
                    else
                        log.debug(log_header .. "sna statistic list not a table")
                        valid = false
                    end

                    -- environment detector status
                    if type(rtu_statuses.rad_mon) == "table" then
                        if #rtu_statuses.rad_mon > 0 then
                            local rad_mon = rtu_statuses.rad_mon[1]
                            -- local rtu_faulted = rad_mon[1]  ---@type boolean
                            unit.radiation = rad_mon[2]  ---@type number

                            unit.unit_ps.publish("radiation", unit.radiation)
                        else
                            unit.radiation = types.new_zero_radiation_reading()
                        end
                    else
                        log.debug(log_header .. "radiation monitor list not a table")
                        valid = false
                    end
                else
                    log.debug(log_header .. "rtu list not a table")
                    valid = false
                end

                -- annunciator
                unit.annunciator = status[3]

                if type(unit.annunciator) ~= "table" then
                    unit.annunciator = {}
                    log.debug(log_header .. "annunciator state not a table")
                    valid = false
                end

                for key, val in pairs(unit.annunciator) do
                    if key == "BoilerOnline" or key == "HeatingRateLow" or key == "WaterLevelLow" then
                        -- split up array for all boilers
                        for id = 1, #val do
                            unit.boiler_ps_tbl[id].publish(key, val[id])
                        end
                    elseif key == "TurbineOnline" or key == "SteamDumpOpen" or key == "TurbineOverSpeed" or
                           key == "GeneratorTrip" or key == "TurbineTrip" then
                        -- split up array for all turbines
                        for id = 1, #val do
                            unit.turbine_ps_tbl[id].publish(key, val[id])
                        end
                    elseif type(val) == "table" then
                        -- we missed one of the tables?
                        log.debug(log_header .. "unrecognized table found in annunciator list, this is a bug")
                        valid = false
                    else
                        -- non-table fields
                        unit.unit_ps.publish(key, val)
                    end
                end

                -- alarms
                local alarm_states = status[4]

                if type(alarm_states) == "table" then
                    for id = 1, #alarm_states do
                        local state = alarm_states[id]

                        unit.alarms[id] = state

                        if state == types.ALARM_STATE.TRIPPED or state == types.ALARM_STATE.ACKED then
                            unit.unit_ps.publish("Alarm_" .. id, 2)
                        elseif state == types.ALARM_STATE.RING_BACK then
                            unit.unit_ps.publish("Alarm_" .. id, 3)
                        else
                            unit.unit_ps.publish("Alarm_" .. id, 1)
                        end
                    end
                else
                    log.debug(log_header .. "alarm states not a table")
                    valid = false
                end

                -- unit state fields
                local unit_state = status[5]

                if type(unit_state) == "table" then
                    if #unit_state == 6 then
                        unit.waste_mode = unit_state[5]
                        unit.waste_product = unit_state[6]

                        unit.unit_ps.publish("U_StatusLine1", unit_state[1])
                        unit.unit_ps.publish("U_StatusLine2", unit_state[2])
                        unit.unit_ps.publish("U_AutoReady", unit_state[3])
                        unit.unit_ps.publish("U_AutoDegraded", unit_state[4])
                        unit.unit_ps.publish("U_AutoWaste", unit.waste_mode == types.WASTE_MODE.AUTO)
                        unit.unit_ps.publish("U_WasteMode", unit.waste_mode)
                        unit.unit_ps.publish("U_WasteProduct", unit.waste_product)
                    else
                        log.debug(log_header .. "unit state length mismatch")
                        valid = false
                    end
                else
                    log.debug(log_header .. "unit state not a table")
                    valid = false
                end

                -- valve states
                local valve_states = status[6]

                if type(valve_states) == "table" then
                    if #valve_states == 5 then
                        unit.unit_ps.publish("V_pu_conn", valve_states[1] > 0)
                        unit.unit_ps.publish("V_pu_state", valve_states[1] == 2)
                        unit.unit_ps.publish("V_po_conn", valve_states[2] > 0)
                        unit.unit_ps.publish("V_po_state", valve_states[2] == 2)
                        unit.unit_ps.publish("V_pl_conn", valve_states[3] > 0)
                        unit.unit_ps.publish("V_pl_state", valve_states[3] == 2)
                        unit.unit_ps.publish("V_am_conn", valve_states[4] > 0)
                        unit.unit_ps.publish("V_am_state", valve_states[4] == 2)
                        unit.unit_ps.publish("V_emc_conn", valve_states[5] > 0)
                        unit.unit_ps.publish("V_emc_state", valve_states[5] == 2)
                    else
                        log.debug(log_header .. "valve states length mismatch")
                        valid = false
                    end
                else
                    log.debug(log_header .. "valve states not a table")
                    valid = false
                end

                -- determine waste production for this unit, add to statistics

                local is_pu = unit.waste_product == types.WASTE_PRODUCT.PLUTONIUM
                local waste_rate = burn_rate / 10.0

                local u_spent_rate = waste_rate
                local u_pu_rate = util.trinary(is_pu, waste_rate, 0.0)
                local u_po_rate = util.trinary(not is_pu, math.min(waste_rate, unit.sna_prod_rate), 0.0)

                unit.unit_ps.publish("pu_rate", u_pu_rate)
                unit.unit_ps.publish("po_rate", u_po_rate)

                unit.unit_ps.publish("sna_in", util.trinary(is_pu, 0, burn_rate))

                if unit.waste_product == types.WASTE_PRODUCT.POLONIUM then
                    unit.unit_ps.publish("po_pl_rate", u_po_rate)
                    unit.unit_ps.publish("po_am_rate", 0)
                    po_pl_rate = po_pl_rate + u_po_rate
                elseif unit.waste_product == types.WASTE_PRODUCT.ANTI_MATTER then
                    unit.unit_ps.publish("po_pl_rate", 0)
                    unit.unit_ps.publish("po_am_rate", u_po_rate)
                    po_am_rate = po_am_rate + u_po_rate
                    u_spent_rate = 0
                else
                    unit.unit_ps.publish("po_pl_rate", 0)
                    unit.unit_ps.publish("po_am_rate", 0)
                end

                unit.unit_ps.publish("ws_rate", u_spent_rate)

                pu_rate = pu_rate + u_pu_rate
                po_rate = po_rate + u_po_rate
                spent_rate = spent_rate + u_spent_rate
            end
        end

        io.facility.ps.publish("burn_sum", burn_rate_sum)
        io.facility.ps.publish("sna_count", sna_count_sum)
        io.facility.ps.publish("pu_rate", pu_rate)
        io.facility.ps.publish("po_rate", po_rate)
<<<<<<< HEAD
        io.facility.ps.publish("po_pl_rate", po_pl_rate)
        io.facility.ps.publish("po_am_rate", po_am_rate)
        io.facility.ps.publish("spent_waste_rate", spent_rate)

        -- update alarm sounder
        sounder.eval(io.units)
=======
>>>>>>> 17731de6
    end

    return valid
end

--#endregion

-- get the IO controller database
function iocontrol.get_db() return io end

return iocontrol<|MERGE_RESOLUTION|>--- conflicted
+++ resolved
@@ -1208,15 +1208,9 @@
         io.facility.ps.publish("sna_count", sna_count_sum)
         io.facility.ps.publish("pu_rate", pu_rate)
         io.facility.ps.publish("po_rate", po_rate)
-<<<<<<< HEAD
         io.facility.ps.publish("po_pl_rate", po_pl_rate)
         io.facility.ps.publish("po_am_rate", po_am_rate)
         io.facility.ps.publish("spent_waste_rate", spent_rate)
-
-        -- update alarm sounder
-        sounder.eval(io.units)
-=======
->>>>>>> 17731de6
     end
 
     return valid
