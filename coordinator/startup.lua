--
-- Nuclear Generation Facility SCADA Coordinator
--

require("/initenv").init_env()

local comms       = require("scada-common.comms")
local crash       = require("scada-common.crash")
local log         = require("scada-common.log")
local mqueue      = require("scada-common.mqueue")
local network     = require("scada-common.network")
local ppm         = require("scada-common.ppm")
local util        = require("scada-common.util")

local configure   = require("coordinator.configure")
local coordinator = require("coordinator.coordinator")
local iocontrol   = require("coordinator.iocontrol")
local renderer    = require("coordinator.renderer")
local sounder     = require("coordinator.sounder")
local threads     = require("coordinator.threads")

<<<<<<< HEAD
local COORDINATOR_VERSION = "v1.5.3"
=======
local COORDINATOR_VERSION = "v1.5.4"
>>>>>>> 69176972

local CHUNK_LOAD_DELAY_S = 30.0

local println    = util.println
local println_ts = util.println_ts

local log_render = coordinator.log_render
local log_sys    = coordinator.log_sys
local log_boot   = coordinator.log_boot
local log_comms  = coordinator.log_comms
local log_crypto = coordinator.log_crypto

----------------------------------------
-- get configuration
----------------------------------------

-- mount connected devices (required for monitor setup)
ppm.mount_all()

local wait_on_load = true
local loaded, monitors = coordinator.load_config()

-- if the computer just started, its chunk may have just loaded (...or the user rebooted)
-- if monitor config failed, maybe an adjacent chunk containing all or part of a monitor has not loaded yet, so keep trying
while wait_on_load and loaded == 2 and os.clock() < CHUNK_LOAD_DELAY_S do
    term.clear()
    term.setCursorPos(1, 1)
    println("There was a monitor configuration problem at boot.\n")
    println("Startup will keep trying every 2s in case of chunk load delays.\n")
    println(util.sprintf("The configurator will be started in %ds if all attempts fail.\n", math.max(0, CHUNK_LOAD_DELAY_S - os.clock())))
    println("(click to skip to the configurator)")

    local timer_id = util.start_timer(2)

    while true do
        local event, param1 = util.pull_event()
        if event == "timer" and param1 == timer_id then
            -- remount and re-attempt
            ppm.mount_all()
            loaded, monitors = coordinator.load_config()
            break
        elseif event == "mouse_click" or event == "terminate" then
            wait_on_load = false
            break
        end
    end
end

if loaded ~= 0 then
    -- try to reconfigure (user action)
    local success, error = configure.configure(loaded, monitors)
    if success then
        loaded, monitors = coordinator.load_config()
        if loaded ~= 0 then
            println(util.trinary(loaded == 2, "monitor configuration invalid", "failed to load a valid configuration") .. ", please reconfigure")
            return
        end
    else
        println("configuration error: " .. error)
        return
    end
end

-- passed checks, good now
---@cast monitors monitors_struct

local config = coordinator.config

----------------------------------------
-- log init
----------------------------------------

log.init(config.LogPath, config.LogMode, config.LogDebug)

log.info("========================================")
log.info("BOOTING coordinator.startup " .. COORDINATOR_VERSION)
log.info("========================================")
println(">> SCADA Coordinator " .. COORDINATOR_VERSION .. " <<")

crash.set_env("coordinator", COORDINATOR_VERSION)
crash.dbg_log_env()

----------------------------------------
-- main application
----------------------------------------

local function main()
    ----------------------------------------
    -- system startup
    ----------------------------------------

    -- log mounts now since mounting was done before logging was ready
    ppm.log_mounts()

    -- report versions/init fp PSIL
    iocontrol.init_fp(COORDINATOR_VERSION, comms.version)

    -- init renderer
    renderer.configure(config)
    renderer.set_displays(monitors)
    renderer.init_displays()
    renderer.init_dmesg()

    -- lets get started!
    log.info("monitors ready, dmesg output incoming...")

    log_render("displays connected and reset")
    log_sys("system start on " .. os.date("%c"))
    log_boot("starting " .. COORDINATOR_VERSION)

    ----------------------------------------
    -- memory allocation
    ----------------------------------------

    -- shared memory across threads
    ---@class crd_shared_memory
    local __shared_memory = {
        -- time and date format for display
        date_format = util.trinary(config.Time24Hour, "%X \x04 %A, %B %d %Y", "%r \x04 %A, %B %d %Y"),

        -- coordinator system state flags
        ---@class crd_state
        crd_state = {
            fp_ok = false,
            ui_ok = true,       -- default true, used to abort on fail
            link_fail = false,
            shutdown = false
        },

        -- core coordinator devices
        crd_dev = {
            modem = ppm.get_wireless_modem(),
            speaker = ppm.get_device("speaker")
        },

        -- system objects
        crd_sys = {
            nic = nil,          ---@type nic
            coord_comms = nil,  ---@type coord_comms
            conn_watchdog = nil ---@type watchdog
        },

        -- message queues
        q = {
            mq_render = mqueue.new()
        }
    }

    local smem_dev = __shared_memory.crd_dev
    local smem_sys = __shared_memory.crd_sys

    local crd_state = __shared_memory.crd_state

    ----------------------------------------
    -- setup alarm sounder subsystem
    ----------------------------------------

    if smem_dev.speaker == nil then
        log_boot("annunciator alarm speaker not found")
        println("startup> speaker not found")
        log.fatal("no annunciator alarm speaker found")
        return
    else
        local sounder_start = util.time_ms()
        log_boot("annunciator alarm speaker connected")
        sounder.init(smem_dev.speaker, config.SpeakerVolume)
        log_boot("tone generation took " .. (util.time_ms() - sounder_start) .. "ms")
        log_sys("annunciator alarm configured")
        iocontrol.fp_has_speaker(true)
    end

    ----------------------------------------
    -- setup communications
    ----------------------------------------

    -- message authentication init
    if type(config.AuthKey) == "string" and string.len(config.AuthKey) > 0 then
        local init_time = network.init_mac(config.AuthKey)
        log_crypto("HMAC init took " .. init_time .. "ms")
    end

    -- get the communications modem
    if smem_dev.modem == nil then
        log_comms("wireless modem not found")
        println("startup> wireless modem not found")
        log.fatal("no wireless modem on startup")
        return
    else
        log_comms("wireless modem connected")
        iocontrol.fp_has_modem(true)
    end

    -- create connection watchdog
    smem_sys.conn_watchdog = util.new_watchdog(config.SVR_Timeout)
    smem_sys.conn_watchdog.cancel()
    log.debug("startup> conn watchdog created")

    -- create network interface then setup comms
    smem_sys.nic = network.nic(smem_dev.modem)
    smem_sys.coord_comms = coordinator.comms(COORDINATOR_VERSION, smem_sys.nic, smem_sys.conn_watchdog)
    log.debug("startup> comms init")
    log_comms("comms initialized")

    ----------------------------------------
    -- start front panel
    ----------------------------------------

    log_render("starting front panel UI...")

    local fp_message
    crd_state.fp_ok, fp_message = renderer.try_start_fp()
    if not crd_state.fp_ok then
        log_render(util.c("front panel UI error: ", fp_message))
        println_ts("front panel UI creation failed")
        log.fatal(util.c("front panel GUI render failed with error ", fp_message))
        return
    else log_render("front panel ready") end

    ----------------------------------------
    -- start system
    ----------------------------------------

    -- init threads
    local main_thread   = threads.thread__main(__shared_memory)
    local render_thread = threads.thread__render(__shared_memory)

    log.info("startup> completed")

    -- run threads
    parallel.waitForAll(main_thread.p_exec, render_thread.p_exec)

    renderer.close_ui()
    renderer.close_fp()
    sounder.stop()
    log_sys("system shutdown")

    if crd_state.link_fail then println_ts("failed to connect to supervisor") end
    if not crd_state.ui_ok then println_ts("main UI creation failed") end

    -- close on error exit (such as UI error)
    if smem_sys.coord_comms.is_linked() then smem_sys.coord_comms.close() end

    println_ts("exited")
    log.info("exited")
end

if not xpcall(main, crash.handler) then
    pcall(renderer.close_ui)
    pcall(renderer.close_fp)
    pcall(sounder.stop)
    crash.exit()
else
    log.close()
end<|MERGE_RESOLUTION|>--- conflicted
+++ resolved
@@ -19,11 +19,7 @@
 local sounder     = require("coordinator.sounder")
 local threads     = require("coordinator.threads")
 
-<<<<<<< HEAD
-local COORDINATOR_VERSION = "v1.5.3"
-=======
-local COORDINATOR_VERSION = "v1.5.4"
->>>>>>> 69176972
+local COORDINATOR_VERSION = "v1.5.5"
 
 local CHUNK_LOAD_DELAY_S = 30.0
 
