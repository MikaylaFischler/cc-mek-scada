--- conflicted
+++ resolved
@@ -19,11 +19,7 @@
 local sounder     = require("coordinator.sounder")
 local threads     = require("coordinator.threads")
 
-<<<<<<< HEAD
-local COORDINATOR_VERSION = "v1.6.7"
-=======
-local COORDINATOR_VERSION = "v1.6.8"
->>>>>>> 99ea59a8
+local COORDINATOR_VERSION = "v1.6.9"
 
 local CHUNK_LOAD_DELAY_S = 30.0
 
