--- conflicted
+++ resolved
@@ -152,21 +152,10 @@
                 -- got a packet
                 local packet = pocket_comms.parse_packet(param1, param2, param3, param4, param5)
                 pocket_comms.handle_packet(packet)
-            elseif event == "mouse_click" then
+            elseif event == "mouse_click" or event == "mouse_up" or event == "mouse_drag" or event == "mouse_scroll" then
                 -- handle a monitor touch event
-                renderer.handle_mouse(core.events.touch(param1, param2, param3))
+                renderer.handle_mouse(core.events.new_mouse_event(event, param1, param2, param3))
             end
-<<<<<<< HEAD
-=======
-        elseif event == "modem_message" then
-            -- got a packet
-            local packet = pocket_comms.parse_packet(param1, param2, param3, param4, param5)
-            pocket_comms.handle_packet(packet)
-        elseif event == "mouse_click" or event == "mouse_up" or event == "mouse_drag" or event == "mouse_scroll" then
-            -- handle a monitor touch event
-            renderer.handle_mouse(core.events.new_mouse_event(event, param1, param2, param3))
-        end
->>>>>>> a81fd496
 
             -- check for termination request
             if event == "terminate" or ppm.should_terminate() then
