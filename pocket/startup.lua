--
-- SCADA System Access on a Pocket Computer
--

---@diagnostic disable-next-line: undefined-global
local _is_pocket_env = pocket or periphemu  -- luacheck: ignore pocket

require("/initenv").init_env()

local crash     = require("scada-common.crash")
local log       = require("scada-common.log")
local mqueue    = require("scada-common.mqueue")
local network   = require("scada-common.network")
local ppm       = require("scada-common.ppm")
local util      = require("scada-common.util")

local configure = require("pocket.configure")
local iocontrol = require("pocket.iocontrol")
local pocket    = require("pocket.pocket")
local renderer  = require("pocket.renderer")
local threads   = require("pocket.threads")

<<<<<<< HEAD
local POCKET_VERSION = "v0.12.8-alpha"
=======
local POCKET_VERSION = "v0.12.9-alpha"
>>>>>>> d36f7ada

local println = util.println
local println_ts = util.println_ts

-- check environment (allows Pocket or CraftOS-PC)
if not _is_pocket_env then
    println("You can only use this application on a pocket computer.")
    return
end

----------------------------------------
-- get configuration
----------------------------------------

if not pocket.load_config() then
    -- try to reconfigure (user action)
    local success, error = configure.configure(true)
    if success then
        if not pocket.load_config() then
            println("failed to load a valid configuration, please reconfigure")
            return
        end
    else
        println("configuration error: " .. error)
        return
    end
end

local config = pocket.config

----------------------------------------
-- log init
----------------------------------------

log.init(config.LogPath, config.LogMode, config.LogDebug)

log.info("========================================")
log.info("BOOTING pocket.startup " .. POCKET_VERSION)
log.info("========================================")

crash.set_env("pocket", POCKET_VERSION)
crash.dbg_log_env()

----------------------------------------
-- main application
----------------------------------------

local function main()
    ----------------------------------------
    -- system startup
    ----------------------------------------

    -- mount connected devices
    ppm.mount_all()

    -- record version for GUI
    iocontrol.get_db().version = POCKET_VERSION

    ----------------------------------------
    -- memory allocation
    ----------------------------------------

    -- shared memory across threads
    ---@class pkt_shared_memory
    local __shared_memory = {
        -- pocket system state flags
        ---@class pkt_state
        pkt_state = {
            ui_ok = false,
            ui_error = nil,
            shutdown = false
        },

        -- core pocket devices
        pkt_dev = {
            modem = ppm.get_wireless_modem()
        },

        -- system objects
        pkt_sys = {
            nic = nil,          ---@type nic
            pocket_comms = nil, ---@type pocket_comms
            sv_wd = nil,        ---@type watchdog
            api_wd = nil,       ---@type watchdog
            nav = nil           ---@type pocket_nav
        },

        -- message queues
        q = {
            mq_render = mqueue.new()
        }
    }

    local smem_dev = __shared_memory.pkt_dev
    local smem_sys = __shared_memory.pkt_sys

    local pkt_state = __shared_memory.pkt_state

    ----------------------------------------
    -- setup system
    ----------------------------------------

    smem_sys.nav = pocket.init_nav(__shared_memory)

    -- message authentication init
    if type(config.AuthKey) == "string" and string.len(config.AuthKey) > 0 then
        network.init_mac(config.AuthKey)
    end

    iocontrol.report_link_state(iocontrol.LINK_STATE.UNLINKED)

    -- get the communications modem
    if smem_dev.modem == nil then
        println("startup> wireless modem not found: please craft the pocket computer with a wireless modem")
        log.fatal("startup> no wireless modem on startup")
        return
    end

    -- create connection watchdogs
    smem_sys.sv_wd = util.new_watchdog(config.ConnTimeout)
    smem_sys.sv_wd.cancel()
    smem_sys.api_wd = util.new_watchdog(config.ConnTimeout)
    smem_sys.api_wd.cancel()
    log.debug("startup> conn watchdogs created")

    -- create network interface then setup comms
    smem_sys.nic = network.nic(smem_dev.modem)
    smem_sys.pocket_comms = pocket.comms(POCKET_VERSION, smem_sys.nic, smem_sys.sv_wd, smem_sys.api_wd, smem_sys.nav)
    log.debug("startup> comms init")

    -- init I/O control
    iocontrol.init_core(smem_sys.pocket_comms, smem_sys.nav, config)

    ----------------------------------------
    -- start the UI
    ----------------------------------------

    local ui_message
    pkt_state.ui_ok, ui_message = renderer.try_start_ui()
    if not pkt_state.ui_ok then
        println(util.c("UI error: ", ui_message))
        log.error(util.c("startup> GUI render failed with error ", ui_message))
    end

    ----------------------------------------
    -- start system
    ----------------------------------------

    if pkt_state.ui_ok then
        -- init threads
        local main_thread   = threads.thread__main(__shared_memory)
        local render_thread = threads.thread__render(__shared_memory)

        log.info("startup> completed")

        -- run threads
        parallel.waitForAll(main_thread.p_exec, render_thread.p_exec)

        renderer.close_ui()

        if not pkt_state.ui_ok then
            println(util.c("UI crashed with error: ", pkt_state.ui_error))
        end
    else
        println_ts("UI creation failed")
    end

    println_ts("exited")
    log.info("exited")
end

if not xpcall(main, crash.handler) then
    pcall(renderer.close_ui)
    crash.exit()
else
    log.close()
end<|MERGE_RESOLUTION|>--- conflicted
+++ resolved
@@ -20,11 +20,7 @@
 local renderer  = require("pocket.renderer")
 local threads   = require("pocket.threads")
 
-<<<<<<< HEAD
-local POCKET_VERSION = "v0.12.8-alpha"
-=======
-local POCKET_VERSION = "v0.12.9-alpha"
->>>>>>> d36f7ada
+local POCKET_VERSION = "v0.12.10-alpha"
 
 local println = util.println
 local println_ts = util.println_ts
