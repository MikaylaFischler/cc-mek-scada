--
-- SCADA System Access on a Pocket Computer
--

require("/initenv").init_env()

local crash     = require("scada-common.crash")
local log       = require("scada-common.log")
local network   = require("scada-common.network")
local ppm       = require("scada-common.ppm")
local tcd       = require("scada-common.tcd")
local util      = require("scada-common.util")

local core      = require("graphics.core")

local configure = require("pocket.configure")
local iocontrol = require("pocket.iocontrol")
local pocket    = require("pocket.pocket")
local renderer  = require("pocket.renderer")

<<<<<<< HEAD
local POCKET_VERSION = "v0.6.4-alpha"
=======
local POCKET_VERSION = "v0.7.1-alpha"
>>>>>>> d1e4ea58

local println = util.println
local println_ts = util.println_ts

----------------------------------------
-- get configuration
----------------------------------------

if not pocket.load_config() then
    -- try to reconfigure (user action)
    local success, error = configure.configure(true)
    if success then
        if not pocket.load_config() then
            println("failed to load a valid configuration, please reconfigure")
            return
        end
    else
        println("configuration error: " .. error)
        return
    end
end

local config = pocket.config

----------------------------------------
-- log init
----------------------------------------

log.init(config.LogPath, config.LogMode, config.LogDebug)

log.info("========================================")
log.info("BOOTING pocket.startup " .. POCKET_VERSION)
log.info("========================================")

crash.set_env("pocket", POCKET_VERSION)

----------------------------------------
-- main application
----------------------------------------

local function main()
    ----------------------------------------
    -- system startup
    ----------------------------------------

    -- mount connected devices
    ppm.mount_all()

    ----------------------------------------
    -- setup communications & clocks
    ----------------------------------------

    -- message authentication init
    if type(config.AuthKey) == "string" and string.len(config.AuthKey) > 0 then
        network.init_mac(config.AuthKey)
    end

    iocontrol.report_link_state(iocontrol.LINK_STATE.UNLINKED)

    -- get the communications modem
    local modem = ppm.get_wireless_modem()
    if modem == nil then
        println("startup> wireless modem not found: please craft the pocket computer with a wireless modem")
        log.fatal("startup> no wireless modem on startup")
        return
    end

    -- create connection watchdogs
    local conn_wd = {
        sv = util.new_watchdog(config.ConnTimeout),
        api = util.new_watchdog(config.ConnTimeout)
    }

    conn_wd.sv.cancel()
    conn_wd.api.cancel()

    log.debug("startup> conn watchdogs created")

    -- create network interface then setup comms
    local nic = network.nic(modem)
    local pocket_comms = pocket.comms(POCKET_VERSION, nic, conn_wd.sv, conn_wd.api)
    log.debug("startup> comms init")

    -- base loop clock (2Hz, 10 ticks)
    local MAIN_CLOCK = 0.5
    local loop_clock = util.new_clock(MAIN_CLOCK)

    -- init I/O control
    iocontrol.init_core(pocket_comms)

    ----------------------------------------
    -- start the UI
    ----------------------------------------

    local ui_ok, message = renderer.try_start_ui()
    if not ui_ok then
        println(util.c("UI error: ", message))
        log.error(util.c("startup> GUI render failed with error ", message))
    else
        -- start clock
        loop_clock.start()
    end

    ----------------------------------------
    -- main event loop
    ----------------------------------------

    if ui_ok then
        -- start connection watchdogs
        conn_wd.sv.feed()
        conn_wd.api.feed()
        log.debug("startup> conn watchdogs started")

        local io_db = iocontrol.get_db()
        local nav   = io_db.nav

        -- main event loop
        while true do
            local event, param1, param2, param3, param4, param5 = util.pull_event()

            -- handle event
            if event == "timer" then
                if loop_clock.is_clock(param1) then
                    -- main loop tick

                    -- relink if necessary
                    pocket_comms.link_update()

                    -- update any tasks for the active page
                    local page_tasks = nav.get_current_page().tasks
                    for i = 1, #page_tasks do page_tasks[i]() end

                    loop_clock.start()
                elseif conn_wd.sv.is_timer(param1) then
                    -- supervisor watchdog timeout
                    log.info("supervisor server timeout")
                    pocket_comms.close_sv()
                elseif conn_wd.api.is_timer(param1) then
                    -- coordinator watchdog timeout
                    log.info("coordinator api server timeout")
                    pocket_comms.close_api()
                else
                    -- a non-clock/main watchdog timer event
                    -- notify timer callback dispatcher
                    tcd.handle(param1)
                end
            elseif event == "modem_message" then
                -- got a packet
                local packet = pocket_comms.parse_packet(param1, param2, param3, param4, param5)
                pocket_comms.handle_packet(packet)
            elseif event == "mouse_click" or event == "mouse_up" or event == "mouse_drag" or event == "mouse_scroll" or
                   event == "double_click" then
                -- handle a monitor touch event
                renderer.handle_mouse(core.events.new_mouse_event(event, param1, param2, param3))
            end

            -- check for termination request
            if event == "terminate" or ppm.should_terminate() then
                log.info("terminate requested, closing server connections...")
                pocket_comms.close()
                log.info("connections closed")
                break
            end
        end

        renderer.close_ui()
    end

    println_ts("exited")
    log.info("exited")
end

if not xpcall(main, crash.handler) then
    pcall(renderer.close_ui)
    crash.exit()
else
    log.close()
end<|MERGE_RESOLUTION|>--- conflicted
+++ resolved
@@ -18,11 +18,7 @@
 local pocket    = require("pocket.pocket")
 local renderer  = require("pocket.renderer")
 
-<<<<<<< HEAD
-local POCKET_VERSION = "v0.6.4-alpha"
-=======
-local POCKET_VERSION = "v0.7.1-alpha"
->>>>>>> d1e4ea58
+local POCKET_VERSION = "v0.7.2-alpha"
 
 local println = util.println
 local println_ts = util.println_ts
