--
-- SCADA System Access on a Pocket Computer
--

require("/initenv").init_env()

local crash    = require("scada-common.crash")
local log      = require("scada-common.log")
local network  = require("scada-common.network")
local ppm      = require("scada-common.ppm")
local tcd      = require("scada-common.tcd")
local util     = require("scada-common.util")

local core     = require("graphics.core")

local config   = require("pocket.config")
local coreio   = require("pocket.coreio")
local pocket   = require("pocket.pocket")
local renderer = require("pocket.renderer")

<<<<<<< HEAD
local POCKET_VERSION = "alpha-v0.5.0"
=======
local POCKET_VERSION = "alpha-v0.4.6"
>>>>>>> 712c7a8f

local println = util.println
local println_ts = util.println_ts

----------------------------------------
-- config validation
----------------------------------------

local cfv = util.new_validator()

cfv.assert_channel(config.SVR_CHANNEL)
cfv.assert_channel(config.CRD_CHANNEL)
cfv.assert_channel(config.PKT_CHANNEL)
cfv.assert_type_int(config.TRUSTED_RANGE)
cfv.assert_type_num(config.COMMS_TIMEOUT)
cfv.assert_min(config.COMMS_TIMEOUT, 2)
cfv.assert_type_str(config.LOG_PATH)
cfv.assert_type_int(config.LOG_MODE)

assert(cfv.valid(), "bad config file: missing/invalid fields")

----------------------------------------
-- log init
----------------------------------------

log.init(config.LOG_PATH, config.LOG_MODE, config.LOG_DEBUG == true)

log.info("========================================")
log.info("BOOTING pocket.startup " .. POCKET_VERSION)
log.info("========================================")

crash.set_env("pocket", POCKET_VERSION)

----------------------------------------
-- main application
----------------------------------------

local function main()
    ----------------------------------------
    -- system startup
    ----------------------------------------

    -- mount connected devices
    ppm.mount_all()

    ----------------------------------------
    -- setup communications & clocks
    ----------------------------------------

    coreio.report_link_state(coreio.LINK_STATE.UNLINKED)

    -- get the communications modem
    local modem = ppm.get_wireless_modem()
    if modem == nil then
        println("startup> wireless modem not found: please craft the pocket computer with a wireless modem")
        log.fatal("startup> no wireless modem on startup")
        return
    end

    -- create connection watchdogs
    local conn_wd = {
        sv = util.new_watchdog(config.COMMS_TIMEOUT),
        api = util.new_watchdog(config.COMMS_TIMEOUT)
    }

    conn_wd.sv.cancel()
    conn_wd.api.cancel()

    log.debug("startup> conn watchdogs created")

    -- init network interface then start comms
    local nic = network.nic(modem)
    local pocket_comms = pocket.comms(POCKET_VERSION, nic, config.PKT_CHANNEL, config.SVR_CHANNEL,
                                        config.CRD_CHANNEL, config.TRUSTED_RANGE, conn_wd.sv, conn_wd.api)
    log.debug("startup> comms init")

    -- base loop clock (2Hz, 10 ticks)
    local MAIN_CLOCK = 0.5
    local loop_clock = util.new_clock(MAIN_CLOCK)

    ----------------------------------------
    -- start the UI
    ----------------------------------------

    local ui_ok, message = pcall(renderer.start_ui)
    if not ui_ok then
        renderer.close_ui()
        println(util.c("UI error: ", message))
        log.error(util.c("startup> GUI crashed with error ", message))
    else
        -- start clock
        loop_clock.start()
    end

    ----------------------------------------
    -- main event loop
    ----------------------------------------

    if ui_ok then
        -- start connection watchdogs
        conn_wd.sv.feed()
        conn_wd.api.feed()
        log.debug("startup> conn watchdog started")

        -- main event loop
        while true do
            local event, param1, param2, param3, param4, param5 = util.pull_event()

            -- handle event
            if event == "timer" then
                if loop_clock.is_clock(param1) then
                    -- main loop tick

                    -- relink if necessary
                    pocket_comms.link_update()

                    loop_clock.start()
                elseif conn_wd.sv.is_timer(param1) then
                    -- supervisor watchdog timeout
                    log.info("supervisor server timeout")
                    pocket_comms.close_sv()
                elseif conn_wd.api.is_timer(param1) then
                    -- coordinator watchdog timeout
                    log.info("coordinator api server timeout")
                    pocket_comms.close_api()
                else
                    -- a non-clock/main watchdog timer event
                    -- notify timer callback dispatcher
                    tcd.handle(param1)
                end
            elseif event == "modem_message" then
                -- got a packet
                local packet = pocket_comms.parse_packet(param1, param2, param3, param4, param5)
                pocket_comms.handle_packet(packet)
            elseif event == "mouse_click" or event == "mouse_up" or event == "mouse_drag" or event == "mouse_scroll" then
                -- handle a monitor touch event
                renderer.handle_mouse(core.events.new_mouse_event(event, param1, param2, param3))
            end

            -- check for termination request
            if event == "terminate" or ppm.should_terminate() then
                log.info("terminate requested, closing server connections...")
                pocket_comms.close()
                log.info("connections closed")
                break
            end
        end

        renderer.close_ui()
    end

    println_ts("exited")
    log.info("exited")
end

if not xpcall(main, crash.handler) then
    pcall(renderer.close_ui)
    crash.exit()
else
    log.close()
end<|MERGE_RESOLUTION|>--- conflicted
+++ resolved
@@ -18,11 +18,7 @@
 local pocket   = require("pocket.pocket")
 local renderer = require("pocket.renderer")
 
-<<<<<<< HEAD
-local POCKET_VERSION = "alpha-v0.5.0"
-=======
-local POCKET_VERSION = "alpha-v0.4.6"
->>>>>>> 712c7a8f
+local POCKET_VERSION = "alpha-v0.5.1"
 
 local println = util.println
 local println_ts = util.println_ts
