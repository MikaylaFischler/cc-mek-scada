--
-- SCADA System Access on a Pocket Computer
--

require("/initenv").init_env()

local crash     = require("scada-common.crash")
local log       = require("scada-common.log")
local network   = require("scada-common.network")
local ppm       = require("scada-common.ppm")
local tcd       = require("scada-common.tcd")
local util      = require("scada-common.util")

local core      = require("graphics.core")

local configure = require("pocket.configure")
local iocontrol = require("pocket.iocontrol")
local pocket    = require("pocket.pocket")
local renderer  = require("pocket.renderer")

<<<<<<< HEAD
local POCKET_VERSION = "v0.7.2-alpha"
=======
local POCKET_VERSION = "v0.7.3-alpha"
>>>>>>> 4629e1ba

local println = util.println
local println_ts = util.println_ts

----------------------------------------
-- get configuration
----------------------------------------

if not pocket.load_config() then
    -- try to reconfigure (user action)
    local success, error = configure.configure(true)
    if success then
        if not pocket.load_config() then
            println("failed to load a valid configuration, please reconfigure")
            return
        end
    else
        println("configuration error: " .. error)
        return
    end
end

local config = pocket.config

----------------------------------------
-- log init
----------------------------------------

log.init(config.LogPath, config.LogMode, config.LogDebug)

log.info("========================================")
log.info("BOOTING pocket.startup " .. POCKET_VERSION)
log.info("========================================")

crash.set_env("pocket", POCKET_VERSION)
crash.dbg_log_env()

----------------------------------------
-- main application
----------------------------------------

local function main()
    ----------------------------------------
    -- system startup
    ----------------------------------------

    -- mount connected devices
    ppm.mount_all()

    ----------------------------------------
    -- setup communications & clocks
    ----------------------------------------

    -- message authentication init
    if type(config.AuthKey) == "string" and string.len(config.AuthKey) > 0 then
        network.init_mac(config.AuthKey)
    end

    iocontrol.report_link_state(iocontrol.LINK_STATE.UNLINKED)

    -- get the communications modem
    local modem = ppm.get_wireless_modem()
    if modem == nil then
        println("startup> wireless modem not found: please craft the pocket computer with a wireless modem")
        log.fatal("startup> no wireless modem on startup")
        return
    end

    -- create connection watchdogs
    local conn_wd = {
        sv = util.new_watchdog(config.ConnTimeout),
        api = util.new_watchdog(config.ConnTimeout)
    }

    conn_wd.sv.cancel()
    conn_wd.api.cancel()

    log.debug("startup> conn watchdogs created")

    -- create network interface then setup comms
    local nic = network.nic(modem)
    local pocket_comms = pocket.comms(POCKET_VERSION, nic, conn_wd.sv, conn_wd.api)
    log.debug("startup> comms init")

    -- base loop clock (2Hz, 10 ticks)
    local MAIN_CLOCK = 0.5
    local loop_clock = util.new_clock(MAIN_CLOCK)

    -- init I/O control
    iocontrol.init_core(pocket_comms)

    ----------------------------------------
    -- start the UI
    ----------------------------------------

    local ui_ok, message = renderer.try_start_ui()
    if not ui_ok then
        println(util.c("UI error: ", message))
        log.error(util.c("startup> GUI render failed with error ", message))
    else
        -- start clock
        loop_clock.start()
    end

    ----------------------------------------
    -- main event loop
    ----------------------------------------

    if ui_ok then
        -- start connection watchdogs
        conn_wd.sv.feed()
        conn_wd.api.feed()
        log.debug("startup> conn watchdogs started")

        local io_db = iocontrol.get_db()
        local nav   = io_db.nav

        -- main event loop
        while true do
            local event, param1, param2, param3, param4, param5 = util.pull_event()

            -- handle event
            if event == "timer" then
                if loop_clock.is_clock(param1) then
                    -- main loop tick

                    -- relink if necessary
                    pocket_comms.link_update()

                    -- update any tasks for the active page
                    local page_tasks = nav.get_current_page().tasks
                    for i = 1, #page_tasks do page_tasks[i]() end

                    loop_clock.start()
                elseif conn_wd.sv.is_timer(param1) then
                    -- supervisor watchdog timeout
                    log.info("supervisor server timeout")
                    pocket_comms.close_sv()
                elseif conn_wd.api.is_timer(param1) then
                    -- coordinator watchdog timeout
                    log.info("coordinator api server timeout")
                    pocket_comms.close_api()
                else
                    -- a non-clock/main watchdog timer event
                    -- notify timer callback dispatcher
                    tcd.handle(param1)
                end
            elseif event == "modem_message" then
                -- got a packet
                local packet = pocket_comms.parse_packet(param1, param2, param3, param4, param5)
                pocket_comms.handle_packet(packet)
            elseif event == "mouse_click" or event == "mouse_up" or event == "mouse_drag" or event == "mouse_scroll" or
                   event == "double_click" then
                -- handle a monitor touch event
                renderer.handle_mouse(core.events.new_mouse_event(event, param1, param2, param3))
            end

            -- check for termination request
            if event == "terminate" or ppm.should_terminate() then
                log.info("terminate requested, closing server connections...")
                pocket_comms.close()
                log.info("connections closed")
                break
            end
        end

        renderer.close_ui()
    end

    println_ts("exited")
    log.info("exited")
end

if not xpcall(main, crash.handler) then
    pcall(renderer.close_ui)
    crash.exit()
else
    log.close()
end<|MERGE_RESOLUTION|>--- conflicted
+++ resolved
@@ -18,11 +18,7 @@
 local pocket    = require("pocket.pocket")
 local renderer  = require("pocket.renderer")
 
-<<<<<<< HEAD
-local POCKET_VERSION = "v0.7.2-alpha"
-=======
-local POCKET_VERSION = "v0.7.3-alpha"
->>>>>>> 4629e1ba
+local POCKET_VERSION = "v0.7.4-alpha"
 
 local println = util.println
 local println_ts = util.println_ts
