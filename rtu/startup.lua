--- conflicted
+++ resolved
@@ -31,11 +31,7 @@
 local sps_rtu      = require("rtu.dev.sps_rtu")
 local turbinev_rtu = require("rtu.dev.turbinev_rtu")
 
-<<<<<<< HEAD
-local RTU_VERSION = "v1.11.2"
-=======
-local RTU_VERSION = "v1.11.4"
->>>>>>> 99ea59a8
+local RTU_VERSION = "v1.11.5"
 
 local RTU_UNIT_TYPE = types.RTU_UNIT_TYPE
 local RTU_HW_STATE = databus.RTU_HW_STATE
