--
-- RTU: Remote Terminal Unit
--

require("/initenv").init_env()

local audio        = require("scada-common.audio")
local comms        = require("scada-common.comms")
local crash        = require("scada-common.crash")
local log          = require("scada-common.log")
local mqueue       = require("scada-common.mqueue")
local network      = require("scada-common.network")
local ppm          = require("scada-common.ppm")
local rsio         = require("scada-common.rsio")
local types        = require("scada-common.types")
local util         = require("scada-common.util")

local configure    = require("rtu.configure")
local databus      = require("rtu.databus")
local modbus       = require("rtu.modbus")
local renderer     = require("rtu.renderer")
local rtu          = require("rtu.rtu")
local threads      = require("rtu.threads")

local boilerv_rtu  = require("rtu.dev.boilerv_rtu")
local dynamicv_rtu = require("rtu.dev.dynamicv_rtu")
local envd_rtu     = require("rtu.dev.envd_rtu")
local imatrix_rtu  = require("rtu.dev.imatrix_rtu")
local redstone_rtu = require("rtu.dev.redstone_rtu")
local sna_rtu      = require("rtu.dev.sna_rtu")
local sps_rtu      = require("rtu.dev.sps_rtu")
local turbinev_rtu = require("rtu.dev.turbinev_rtu")

<<<<<<< HEAD
local RTU_VERSION = "v1.12.0"
=======
local RTU_VERSION = "v1.12.1"
>>>>>>> 264edc00

local RTU_UNIT_TYPE = types.RTU_UNIT_TYPE
local RTU_HW_STATE = databus.RTU_HW_STATE

local println = util.println
local println_ts = util.println_ts

----------------------------------------
-- get configuration
----------------------------------------

if not rtu.load_config() then
    -- try to reconfigure (user action)
    local success, error = configure.configure(true)
    if success then
        if not rtu.load_config() then
            println("failed to load a valid configuration, please reconfigure")
            return
        end
    else
        println("configuration error: " .. error)
        return
    end
end

local config = rtu.config

----------------------------------------
-- log init
----------------------------------------

log.init(config.LogPath, config.LogMode, config.LogDebug)

log.info("========================================")
log.info("BOOTING rtu.startup " .. RTU_VERSION)
log.info("========================================")
println(">> RTU GATEWAY " .. RTU_VERSION .. " <<")

crash.set_env("rtu", RTU_VERSION)
crash.dbg_log_env()

----------------------------------------
-- main application
----------------------------------------

local function main()
    ----------------------------------------
    -- startup
    ----------------------------------------

    -- record firmware versions and ID
    databus.tx_versions(RTU_VERSION, comms.version)

    -- mount connected devices
    ppm.mount_all()

    -- message authentication init
    if type(config.AuthKey) == "string" and string.len(config.AuthKey) > 0 then
        network.init_mac(config.AuthKey)
    end

    -- generate alarm tones
    audio.generate_tones()

    ---@class rtu_shared_memory
    local __shared_memory = {
        -- RTU system state flags
        ---@class rtu_state
        rtu_state = {
            fp_ok = false,
            linked = false,
            shutdown = false
        },

        -- RTU gateway devices (not RTU units)
        rtu_dev = {
            modem_wired = type(config.WiredModem) == "string",
            modem_iface = config.WiredModem,
            modem = nil,
            sounders = {}        ---@type rtu_speaker_sounder[]
        },

        -- system objects
        rtu_sys = {
            nic = nil,           ---@type nic
            rtu_comms = nil,     ---@type rtu_comms
            conn_watchdog = nil, ---@type watchdog
            units = {}           ---@type rtu_registry_entry[]
        },

        -- message queues
        q = {
            mq_comms = mqueue.new()
        }
    }

    local smem_sys = __shared_memory.rtu_sys
    local smem_dev = __shared_memory.rtu_dev

    local rtu_state = __shared_memory.rtu_state

    -- get the configured modem
    if smem_dev.modem_wired then
        smem_dev.modem = ppm.get_wired_modem(smem_dev.modem_iface)
    else smem_dev.modem = ppm.get_wireless_modem() end

    ----------------------------------------
    -- interpret RTU configs and init units
    ----------------------------------------

    local units = __shared_memory.rtu_sys.units

    local rtu_redstone = config.Redstone
    local rtu_devices = config.Peripherals

    -- get a string representation of a port interface
    ---@param entry rtu_rs_definition
    ---@return string
    local function entry_iface_name(entry)
        return util.trinary(entry.color ~= nil, util.c(entry.side, "/", rsio.color_name(entry.color)), entry.side)
    end

    -- configure RTU gateway based on settings file definitions
    local function sys_config()
        --#region Redstone Interfaces

        local rs_rtus   = {} ---@type { name: string, hw_state: RTU_HW_STATE, rtu: rtu_rs_device, phy: table, banks: rtu_rs_definition[][] }[]
        local all_conns = { [0] = {}, {}, {}, {}, {} }

        -- go through redstone definitions list
        for entry_idx = 1, #rtu_redstone do
            local entry = rtu_redstone[entry_idx]

            local assignment
            local for_reactor = entry.unit
            local phy         = entry.relay or 0
            local phy_name    = entry.relay or "local"
            local iface_name  = entry_iface_name(entry)

            if util.is_int(entry.unit) and entry.unit > 0 and entry.unit < 5 then
                ---@cast for_reactor integer
                assignment = "reactor unit " .. entry.unit
            elseif entry.unit == nil then
                assignment = "facility"
                for_reactor = 0
            else
                local message = util.c("sys_config> invalid unit assignment at block index #", entry_idx)
                println(message)
                log.fatal(message)
                return false
            end

            -- create the appropriate RTU if it doesn't exist and check relay name validity
            if entry.relay then
                if type(entry.relay) ~= "string" then
                    local message = util.c("sys_config> invalid redstone relay '", entry.relay, '"')
                    println(message)
                    log.fatal(message)
                    return false
                elseif not rs_rtus[entry.relay] then
                    log.debug(util.c("sys_config> allocated relay redstone RTU on interface ", entry.relay))

                    local hw_state = RTU_HW_STATE.OK
                    local relay    = ppm.get_periph(entry.relay)

                    if not relay then
                        hw_state = RTU_HW_STATE.OFFLINE
                        log.warning(util.c("sys_config> redstone relay ", entry.relay, " is not connected"))
                        local _, v_device = ppm.mount_virtual()
                        relay = v_device
                    elseif ppm.get_type(entry.relay) ~= "redstone_relay" then
                        hw_state = RTU_HW_STATE.FAULTED
                        log.warning(util.c("sys_config> redstone relay ", entry.relay, " is not a redstone relay"))
                    end

                    rs_rtus[entry.relay] = { name = entry.relay, hw_state = hw_state, rtu = redstone_rtu.new(relay), phy = relay, banks = { [0] = {}, {}, {}, {}, {} } }
                end
            elseif rs_rtus[0] == nil then
                log.debug(util.c("sys_config> allocated local redstone RTU"))
                rs_rtus[0] = { name = "redstone_local", hw_state = RTU_HW_STATE.OK, rtu = redstone_rtu.new(), phy = rs, banks = { [0] = {}, {}, {}, {}, {} } }
            end

            -- verify configuration
            local valid = false
            if rsio.is_valid_port(entry.port) and rsio.is_valid_side(entry.side) then
                valid = util.trinary(entry.color == nil, true, rsio.is_color(entry.color))
            end

            local bank  = rs_rtus[phy].banks[for_reactor]
            local conns = all_conns[for_reactor]

            if not valid then
                local message = util.c("sys_config> invalid redstone definition at block index #", entry_idx)
                println(message)
                log.fatal(message)
                return false
            else
                -- link redstone in RTU
                local mode = rsio.get_io_mode(entry.port)
                if mode == rsio.IO_MODE.DIGITAL_IN then
                    -- can't have duplicate inputs
                    if util.table_contains(conns, entry.port) then
                        local message = util.c("sys_config> skipping duplicate input for port ", rsio.to_string(entry.port), " on side ", iface_name, " @ ", phy_name)
                        println(message)
                        log.warning(message)
                    else
                        table.insert(bank, entry)
                    end
                elseif mode == rsio.IO_MODE.ANALOG_IN then
                    -- can't have duplicate inputs
                    if util.table_contains(conns, entry.port) then
                        local message = util.c("sys_config> skipping duplicate input for port ", rsio.to_string(entry.port), " on side ", iface_name, " @ ", phy_name)
                        println(message)
                        log.warning(message)
                    else
                        table.insert(bank, entry)
                    end
                elseif (mode == rsio.IO_MODE.DIGITAL_OUT) or (mode == rsio.IO_MODE.ANALOG_OUT) then
                    table.insert(bank, entry)
                else
                    -- should be unreachable code, we already validated ports
                    log.fatal("sys_config> failed to identify IO mode at block index #" .. entry_idx)
                    println("sys_config> encountered a software error, check logs")
                    return false
                end

                table.insert(conns, entry.port)

                log.debug(util.c("sys_config> banked redstone ", #conns, ": ", rsio.to_string(entry.port), " (", iface_name, " @ ", phy_name, ") for ", assignment))
            end
        end

        -- create unit entries for redstone RTUs
        for _, def in pairs(rs_rtus) do
            local rtu_conns = { [0] = {}, {}, {}, {}, {} }

            -- connect the IO banks
            for for_reactor = 0, #def.banks do
                local bank   = def.banks[for_reactor]
                local conns  = rtu_conns[for_reactor]
                local assign = util.trinary(for_reactor > 0, "reactor unit " .. for_reactor, "the facility")

                -- link redstone to the RTU
                for i = 1, #bank do
                    local conn     = bank[i]
                    local phy_name = conn.relay or "local"

                    local mode = rsio.get_io_mode(conn.port)
                    if mode == rsio.IO_MODE.DIGITAL_IN then
                        def.rtu.link_di(conn.side, conn.color, conn.invert)
                    elseif mode == rsio.IO_MODE.DIGITAL_OUT then
                        def.rtu.link_do(conn.side, conn.color, conn.invert)
                    elseif mode == rsio.IO_MODE.ANALOG_IN then
                        def.rtu.link_ai(conn.side)
                    elseif mode == rsio.IO_MODE.ANALOG_OUT then
                        def.rtu.link_ao(conn.side)
                    else
                        log.fatal(util.c("sys_config> failed to identify IO mode of ", rsio.to_string(conn.port), " (", entry_iface_name(conn), " @ ", phy_name, ") for ", assign))
                        println("sys_config> encountered a software error, check logs")
                        return false
                    end

                    table.insert(conns, conn.port)

                    log.debug(util.c("sys_config> linked redstone ", for_reactor, ".", #conns, ": ", rsio.to_string(conn.port), " (", entry_iface_name(conn), ")", " @ ", phy_name, ") for ", assign))
                end
            end

            ---@type rtu_registry_entry
            local unit = {
                uid = 0,
                name = def.name,
                type = RTU_UNIT_TYPE.REDSTONE,
                index = false,
                reactor = nil,
                device = def.phy,
                rs_conns = rtu_conns,
                is_multiblock = false,
                formed = nil,
                hw_state = def.hw_state,
                rtu = def.rtu,
                modbus_io = modbus.new(def.rtu, false),
                pkt_queue = nil,
                thread = nil
            }

            table.insert(units, unit)

            local type = util.trinary(def.phy == rs, "redstone", "redstone_relay")

            log.info(util.c("sys_config> initialized RTU unit #", #units, ": ", unit.name, " (", type, ")"))

            unit.uid = #units

            databus.tx_unit_hw_status(unit.uid, unit.hw_state)
        end

        --#endregion
        --#region Mounted Peripherals

        for i = 1, #rtu_devices do
            local entry = rtu_devices[i]   ---@type rtu_peri_definition
            local name = entry.name
            local index = entry.index
            local for_reactor = util.trinary(entry.unit == nil, 0, entry.unit)

            -- CHECK: name is a string
            if type(name) ~= "string" then
                local message = util.c("sys_config> device entry #", i, ": device ", name, " isn't a string")
                println(message)
                log.fatal(message)
                return false
            end

            -- CHECK: index type
            if (index ~= nil) and (not util.is_int(index)) then
                local message = util.c("sys_config> device entry #", i, ": index ", index, " isn't valid")
                println(message)
                log.fatal(message)
                return false
            end

            -- CHECK: index range
            local function validate_index(min, max)
                if (not util.is_int(index)) or ((index < min) and (max ~= nil and index > max)) then
                    local message = util.c("sys_config> device entry #", i, ": index ", index, " isn't >= ", min)
                    if max ~= nil then message = util.c(message, " and <= ", max) end
                    println(message)
                    log.fatal(message)
                    return false
                else return true end
            end

            -- CHECK: reactor is an integer >= 0
            local function validate_assign(for_facility)
                if for_facility and for_reactor ~= 0 then
                    local message = util.c("sys_config> device entry #", i, ": must only be for the facility")
                    println(message)
                    log.fatal(message)
                    return false
                elseif (not for_facility) and ((not util.is_int(for_reactor)) or (for_reactor < 1) or (for_reactor > 4)) then
                    local message = util.c("sys_config> device entry #", i, ": unit assignment ", for_reactor, " isn't vaild")
                    println(message)
                    log.fatal(message)
                    return false
                else return true end
            end

            local device = ppm.get_periph(name)

            local type                  ---@type string|nil
            local rtu_iface             ---@type rtu_device
            local rtu_type              ---@type RTU_UNIT_TYPE
            local is_multiblock = false ---@type boolean
            local formed = nil          ---@type boolean|nil
            local faulted = nil         ---@type boolean|nil

            if device == nil then
                local message = util.c("sys_config> '", name, "' not found, using placeholder")
                println(message)
                log.warning(message)

                -- mount a virtual (placeholder) device
                type, device = ppm.mount_virtual()
            else
                type = ppm.get_type(name)
            end

            if type == "boilerValve" then
                -- boiler multiblock
                if not validate_index(1, 2) then return false end
                if not validate_assign() then return false end

                rtu_type = RTU_UNIT_TYPE.BOILER_VALVE
                rtu_iface, faulted = boilerv_rtu.new(device)
                is_multiblock = true
                formed = device.isFormed()

                if formed == ppm.ACCESS_FAULT then
                    println_ts(util.c("sys_config> failed to check if '", name, "' is formed"))
                    log.warning(util.c("sys_config> failed to check if '", name, "' is a formed boiler multiblock"))
                end
            elseif type == "turbineValve" then
                -- turbine multiblock
                if not validate_index(1, 3) then return false end
                if not validate_assign() then return false end

                rtu_type = RTU_UNIT_TYPE.TURBINE_VALVE
                rtu_iface, faulted = turbinev_rtu.new(device)
                is_multiblock = true
                formed = device.isFormed()

                if formed == ppm.ACCESS_FAULT then
                    println_ts(util.c("sys_config> failed to check if '", name, "' is formed"))
                    log.warning(util.c("sys_config> failed to check if '", name, "' is a formed turbine multiblock"))
                end
            elseif type == "dynamicValve" then
                -- dynamic tank multiblock
                if entry.unit == nil then
                    if not validate_index(1, 4) then return false end
                    if not validate_assign(true) then return false end
                else
                    if not validate_index(1, 1) then return false end
                    if not validate_assign() then return false end
                end

                rtu_type = RTU_UNIT_TYPE.DYNAMIC_VALVE
                rtu_iface, faulted = dynamicv_rtu.new(device)
                is_multiblock = true
                formed = device.isFormed()

                if formed == ppm.ACCESS_FAULT then
                    println_ts(util.c("sys_config> failed to check if '", name, "' is formed"))
                    log.warning(util.c("sys_config> failed to check if '", name, "' is a formed dynamic tank multiblock"))
                end
            elseif type == "inductionPort" then
                -- induction matrix multiblock
                if not validate_assign(true) then return false end

                rtu_type = RTU_UNIT_TYPE.IMATRIX
                rtu_iface, faulted = imatrix_rtu.new(device)
                is_multiblock = true
                formed = device.isFormed()

                if formed == ppm.ACCESS_FAULT then
                    println_ts(util.c("sys_config> failed to check if '", name, "' is formed"))
                    log.warning(util.c("sys_config> failed to check if '", name, "' is a formed induction matrix multiblock"))
                end
            elseif type == "spsPort" then
                -- SPS multiblock
                if not validate_assign(true) then return false end

                rtu_type = RTU_UNIT_TYPE.SPS
                rtu_iface, faulted = sps_rtu.new(device)
                is_multiblock = true
                formed = device.isFormed()

                if formed == ppm.ACCESS_FAULT then
                    println_ts(util.c("sys_config> failed to check if '", name, "' is formed"))
                    log.warning(util.c("sys_config> failed to check if '", name, "' is a formed SPS multiblock"))
                end
            elseif type == "solarNeutronActivator" then
                -- SNA
                if not validate_assign() then return false end

                rtu_type = RTU_UNIT_TYPE.SNA
                rtu_iface, faulted = sna_rtu.new(device)
            elseif type == "environmentDetector" then
                -- advanced peripherals environment detector
                if not validate_index(1) then return false end
                if not validate_assign(entry.unit == nil) then return false end

                rtu_type = RTU_UNIT_TYPE.ENV_DETECTOR
                rtu_iface, faulted = envd_rtu.new(device)
            elseif type == ppm.VIRTUAL_DEVICE_TYPE then
                -- placeholder device
                rtu_type = RTU_UNIT_TYPE.VIRTUAL
                rtu_iface = rtu.init_unit().interface()
            else
                local message = util.c("sys_config> device '", name, "' is not a known type (", type, ")")
                println_ts(message)
                log.fatal(message)
                return false
            end

            if is_multiblock then
                if not formed then
                    if formed == false then
                        log.info(util.c("sys_config> device '", name, "' is not formed"))
                    else formed = false end
                elseif faulted then
                    -- sometimes there is a race condition on server boot where it reports formed, but
                    -- the other functions are not yet defined (that's the theory at least). mark as unformed to attempt connection later
                    formed = false
                    log.warning(util.c("sys_config> device '", name, "' is formed, but initialization had one or more faults: marked as unformed"))
                end
            end

            ---@class rtu_registry_entry
            local rtu_unit = {
                uid = 0,                                 ---@type integer RTU unit ID
                name = name,                             ---@type string unit name
                type = rtu_type,                         ---@type RTU_UNIT_TYPE unit type
                index = index or false,                  ---@type integer|false device index
                reactor = for_reactor,                   ---@type integer|nil unit/facility assignment
                device = device,                         ---@type table peripheral reference
                rs_conns = nil,                          ---@type IO_PORT[][]|nil available redstone connections
                is_multiblock = is_multiblock,           ---@type boolean if this is for a multiblock peripheral
                formed = formed,                         ---@type boolean|nil if this peripheral is currently formed
                hw_state = RTU_HW_STATE.OFFLINE,         ---@type RTU_HW_STATE hardware device status
                rtu = rtu_iface,                         ---@type rtu_device|rtu_rs_device RTU hardware interface
                modbus_io = modbus.new(rtu_iface, true), ---@type modbus MODBUS interface
                pkt_queue = mqueue.new(),                ---@type mqueue|nil packet queue
                thread = nil                             ---@type parallel_thread|nil associated RTU thread
            }

            rtu_unit.thread = threads.thread__unit_comms(__shared_memory, rtu_unit)

            table.insert(units, rtu_unit)

            local for_message = "the facility"
            if for_reactor > 0 then
                for_message = util.c("reactor ", for_reactor)
            end

            local index_str = util.trinary(index ~= nil, util.c(" [", index, "]"), "")
            log.info(util.c("sys_config> initialized RTU unit #", #units, ": ", name, " (", types.rtu_type_to_string(rtu_type), ")", index_str, " for ", for_message))

            rtu_unit.uid = #units

            -- determine hardware status
            if rtu_unit.type == RTU_UNIT_TYPE.VIRTUAL then
                rtu_unit.hw_state = RTU_HW_STATE.OFFLINE
            else
                if rtu_unit.is_multiblock then
                    rtu_unit.hw_state = util.trinary(rtu_unit.formed == true, RTU_HW_STATE.OK, RTU_HW_STATE.UNFORMED)
                elseif faulted then
                    rtu_unit.hw_state = RTU_HW_STATE.FAULTED
                else
                    rtu_unit.hw_state = RTU_HW_STATE.OK
                end
            end

            -- report hardware status
            databus.tx_unit_hw_status(rtu_unit.uid, rtu_unit.hw_state)
        end

        --#endregion

        return true
    end

    ----------------------------------------
    -- start system
    ----------------------------------------

    log.debug("boot> running sys_config()")

    if sys_config() then
<<<<<<< HEAD
        -- start UI
        local message
        rtu_state.fp_ok, message = renderer.try_start_ui(units, config.FrontPanelTheme, config.ColorMode)

        if not rtu_state.fp_ok then
            println_ts(util.c("UI error: ", message))
            println("startup> running without front panel")
            log.error(util.c("front panel GUI render failed with error ", message))
            log.info("startup> running in headless mode without front panel")
        end

        -- check comms modem
=======
        -- check modem
>>>>>>> 264edc00
        if smem_dev.modem == nil then
            println("startup> comms modem not found")
            log.fatal("no comms modem on startup")
            return
        end

        databus.tx_hw_modem(true)

        -- find and setup all speakers
        local speakers = ppm.get_all_devices("speaker")
        for _, s in pairs(speakers) do
            local sounder = rtu.init_sounder(s)

            table.insert(smem_dev.sounders, sounder)

            log.debug(util.c("startup> added speaker, attached as ", sounder.name))
        end

        databus.tx_hw_spkr_count(#smem_dev.sounders)

        -- start UI
        local message
        rtu_state.fp_ok, message = renderer.try_start_ui(units, config.FrontPanelTheme, config.ColorMode)

        if not rtu_state.fp_ok then
            println_ts(util.c("UI error: ", message))
            println("startup> running without front panel")
            log.error(util.c("front panel GUI render failed with error ", message))
            log.info("startup> running in headless mode without front panel")
        end

        -- start connection watchdog
        smem_sys.conn_watchdog = util.new_watchdog(config.ConnTimeout)
        log.debug("startup> conn watchdog started")

        -- setup comms
        smem_sys.nic = network.nic(smem_dev.modem)
        smem_sys.rtu_comms = rtu.comms(RTU_VERSION, smem_sys.nic, smem_sys.conn_watchdog)
        log.debug("startup> comms init")

        -- init threads
        local main_thread  = threads.thread__main(__shared_memory)
        local comms_thread = threads.thread__comms(__shared_memory)

        -- assemble thread list
        local _threads = { main_thread.p_exec, comms_thread.p_exec }
        for i = 1, #units do
            if units[i].thread ~= nil then
                table.insert(_threads, units[i].thread.p_exec)
            end
        end

        log.info("startup> completed")

        -- run threads
        parallel.waitForAll(table.unpack(_threads))
    else
        println("system initialization failed, exiting...")
    end

    renderer.close_ui()

    println_ts("exited")
    log.info("exited")
end

if not xpcall(main, crash.handler) then
    pcall(renderer.close_ui)
    crash.exit()
else
    log.close()
end<|MERGE_RESOLUTION|>--- conflicted
+++ resolved
@@ -31,11 +31,7 @@
 local sps_rtu      = require("rtu.dev.sps_rtu")
 local turbinev_rtu = require("rtu.dev.turbinev_rtu")
 
-<<<<<<< HEAD
-local RTU_VERSION = "v1.12.0"
-=======
-local RTU_VERSION = "v1.12.1"
->>>>>>> 264edc00
+local RTU_VERSION = "v1.12.2"
 
 local RTU_UNIT_TYPE = types.RTU_UNIT_TYPE
 local RTU_HW_STATE = databus.RTU_HW_STATE
@@ -575,22 +571,7 @@
     log.debug("boot> running sys_config()")
 
     if sys_config() then
-<<<<<<< HEAD
-        -- start UI
-        local message
-        rtu_state.fp_ok, message = renderer.try_start_ui(units, config.FrontPanelTheme, config.ColorMode)
-
-        if not rtu_state.fp_ok then
-            println_ts(util.c("UI error: ", message))
-            println("startup> running without front panel")
-            log.error(util.c("front panel GUI render failed with error ", message))
-            log.info("startup> running in headless mode without front panel")
-        end
-
         -- check comms modem
-=======
-        -- check modem
->>>>>>> 264edc00
         if smem_dev.modem == nil then
             println("startup> comms modem not found")
             log.fatal("no comms modem on startup")
