--- conflicted
+++ resolved
@@ -7,11 +7,7 @@
 
 local core = {}
 
-<<<<<<< HEAD
-core.version = "1.0.3"
-=======
-core.version = "1.1.0"
->>>>>>> 17731de6
+core.version = "1.1.1"
 
 core.flasher = flasher
 core.events = events
