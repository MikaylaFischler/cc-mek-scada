--
-- Graphics Core Types, Checks, and Constructors
--

local events  = require("graphics.events")
local flasher = require("graphics.flasher")

local core = {}

<<<<<<< HEAD
core.version = "2.2.0"
=======
core.version = "2.2.2"
>>>>>>> 1c0f61b3

core.flasher = flasher
core.events = events

-- Core Types

---@enum ALIGN
core.ALIGN = { LEFT = 1, CENTER = 2, RIGHT = 3 }

---@class graphics_border
---@field width integer
---@field color color
---@field even boolean

---@alias element_id string|integer

-- create a new border definition
---@nodiscard
---@param width integer border width
---@param color color border color
---@param even? boolean whether to pad width extra to account for rectangular pixels, defaults to false
---@return graphics_border
function core.border(width, color, even)
    return { width = width, color = color, even = even or false }
end

---@class graphics_frame
---@field x integer
---@field y integer
---@field w integer
---@field h integer

-- create a new graphics frame definition
---@nodiscard
---@param x integer
---@param y integer
---@param w integer
---@param h integer
---@return graphics_frame
function core.gframe(x, y, w, h)
    return { x = x, y = y, w = w, h = h }
end

---@class cpair
---@field color_a color
---@field color_b color
---@field blit_a string
---@field blit_b string
---@field fgd color
---@field bkg color
---@field blit_fgd string
---@field blit_bkg string

-- add inherited flag, 3 isn't a pure color so it wouldn't be used
colors._INHERIT = 3

-- create a new color pair definition
---@nodiscard
---@param a color
---@param b color
---@return cpair
function core.cpair(a, b)
    return {
        -- color pairs
        color_a = a, color_b = b, blit_a = colors.toBlit(a), blit_b = colors.toBlit(b),
        -- aliases
        fgd = a, bkg = b, blit_fgd = colors.toBlit(a), blit_bkg = colors.toBlit(b)
    }
end

---@class pipe
---@field x1 integer starting x, origin is 0
---@field y1 integer starting y, origin is 0
---@field x2 integer ending x, origin is 0
---@field y2 integer ending y, origin is 0
---@field w integer width
---@field h integer height
---@field color color pipe color
---@field thin boolean true for 1 subpixel, false (default) for 2
---@field align_tr boolean false to align bottom left (default), true to align top right

-- create a new pipe<br>
-- note: pipe coordinate origin is (0, 0)
---@nodiscard
---@param x1 integer starting x, origin is 0
---@param y1 integer starting y, origin is 0
---@param x2 integer ending x, origin is 0
---@param y2 integer ending y, origin is 0
---@param color color pipe color
---@param thin? boolean true for 1 subpixel, false (default) for 2
---@param align_tr? boolean false to align bottom left (default), true to align top right
---@return pipe
function core.pipe(x1, y1, x2, y2, color, thin, align_tr)
    return {
        x1 = x1,
        y1 = y1,
        x2 = x2,
        y2 = y2,
        w = math.abs(x2 - x1) + 1,
        h = math.abs(y2 - y1) + 1,
        color = color,
        thin = thin or false,
        align_tr = align_tr or false
    }
end

-- Assertion Handling

-- extract the custom element assert message, dropping the path to the element file
function core.extract_assert_msg(msg)
    return string.sub(msg, (string.find(msg, "@") or 0) + 1)
end

-- Interactive Field Manager

---@param e graphics_base
---@param max_len any
---@param fg_bg any
---@param dis_fg_bg any
function core.new_ifield(e, max_len, fg_bg, dis_fg_bg)
    local self = {
        frame_start = 1,
        visible_text = e.value,
        cursor_pos = string.len(e.value) + 1,
        selected_all = false
    }

    -- update visible text
    local function _update_visible()
        self.visible_text = string.sub(e.value, self.frame_start, self.frame_start + math.min(string.len(e.value), e.frame.w) - 1)
    end

    -- try shifting frame left
    local function _try_lshift()
        if self.frame_start > 1 then
            self.frame_start = self.frame_start - 1
            return true
        end
    end

    -- try shifting frame right
    local function _try_rshift()
        if (self.frame_start + e.frame.w - 1) <= string.len(e.value) then
            self.frame_start = self.frame_start + 1
            return true
        end
    end

    ---@class ifield
    local public = {}

    -- censor the display (for private info, for example) with the provided character<br>
    -- disable by passing no argument
    ---@param censor string? character to hide data with
    function public.censor(censor)
        if type(censor) == "string" and string.len(censor) == 1 then
            self.censor = censor
        else self.censor = nil end
        public.show()
    end

    -- show the field
    function public.show()
        _update_visible()

        if e.enabled then
            e.w_set_bkg(fg_bg.bkg)
            e.w_set_fgd(fg_bg.fgd)
        elseif dis_fg_bg ~= nil then
            e.w_set_bkg(dis_fg_bg.bkg)
            e.w_set_fgd(dis_fg_bg.fgd)
        end

        -- clear and print
        e.w_set_cur(1, 1)
        e.w_write(string.rep(" ", e.frame.w))
        e.w_set_cur(1, 1)

        local function _write()
            if self.censor then
                e.w_write(string.rep(self.censor, string.len(self.visible_text)))
            else
                e.w_write(self.visible_text)
            end
        end

        if e.is_focused() and e.enabled then
            -- write text with cursor
            if self.selected_all then
                e.w_set_bkg(fg_bg.fgd)
                e.w_set_fgd(fg_bg.bkg)
                _write()
            elseif self.cursor_pos >= (string.len(self.visible_text) + 1) then
                -- write text with cursor at the end, no need to blit
                _write()
                e.w_set_fgd(colors.lightGray)
                e.w_write("_")
            else
                local a, b = "", ""

                if self.cursor_pos <= string.len(self.visible_text) then
                    a = fg_bg.blit_bkg
                    b = fg_bg.blit_fgd
                end

                local b_fgd = string.rep(fg_bg.blit_fgd, self.cursor_pos - 1) .. a .. string.rep(fg_bg.blit_fgd, string.len(self.visible_text) - self.cursor_pos)
                local b_bkg = string.rep(fg_bg.blit_bkg, self.cursor_pos - 1) .. b .. string.rep(fg_bg.blit_bkg, string.len(self.visible_text) - self.cursor_pos)

                if self.censor then
                    e.w_blit(string.rep(self.censor, string.len(self.visible_text)), b_fgd, b_bkg)
                else
                    e.w_blit(self.visible_text, b_fgd, b_bkg)
                end
            end
        else
            self.selected_all = false

            -- write text without cursor
            _write()
        end
    end

    -- move cursor to x
    ---@param x integer
    function public.move_cursor(x)
        self.selected_all = false
        self.cursor_pos = math.min(x, string.len(self.visible_text) + 1)
        public.show()
    end

    -- select all text
    function public.select_all()
        self.selected_all = true
        public.show()
    end

    -- set field value
    ---@param val string
    function public.set_value(val)
        e.value = string.sub(val, 1, math.min(max_len, string.len(val)))
        public.nav_end()
    end

    -- try to insert a character if there is space
    ---@param char string
    function public.try_insert_char(char)
        -- limit length
        if string.len(e.value) >= max_len then return end

        -- replace if selected all, insert otherwise
        if self.selected_all then
            self.selected_all = false
            self.cursor_pos = 2
            self.frame_start = 1

            e.value = char
            public.show()
        else
            e.value = string.sub(e.value, 1, self.frame_start + self.cursor_pos - 2) .. char .. string.sub(e.value, self.frame_start + self.cursor_pos - 1, string.len(e.value))
            _update_visible()
            public.nav_right()
        end
    end

    -- remove charcter before cursor if there is anything to remove, or delete all if selected all
    function public.backspace()
        if self.selected_all then
            self.selected_all = false
            e.value = ""
            self.cursor_pos = 1
            self.frame_start = 1
            public.show()
        else
            if self.frame_start + self.cursor_pos > 2 then
                e.value = string.sub(e.value, 1, self.frame_start + self.cursor_pos - 3) .. string.sub(e.value, self.frame_start + self.cursor_pos - 1, string.len(e.value))
                if self.cursor_pos > 1 then
                    self.cursor_pos = self.cursor_pos - 1
                    public.show()
                elseif _try_lshift() then public.show() end
            end
        end
    end

    -- move cursor left by one
    function public.nav_left()
        if self.cursor_pos > 1 then
            self.cursor_pos = self.cursor_pos - 1
            public.show()
        elseif _try_lshift() then public.show() end
    end

    -- move cursor right by one
    function public.nav_right()
        if self.cursor_pos < math.min(string.len(self.visible_text) + 1, e.frame.w) then
            self.cursor_pos = self.cursor_pos + 1
            public.show()
        elseif _try_rshift() then public.show() end
    end

    -- move cursor to the start
    function public.nav_start()
        self.cursor_pos = 1
        self.frame_start = 1
        public.show()
    end

    -- move cursor to the end
    function public.nav_end()
        self.frame_start = math.max(1, string.len(e.value) - e.frame.w + 2)
        _update_visible()
        self.cursor_pos = string.len(self.visible_text) + 1
        public.show()
    end

    return public
end

return core<|MERGE_RESOLUTION|>--- conflicted
+++ resolved
@@ -7,11 +7,7 @@
 
 local core = {}
 
-<<<<<<< HEAD
-core.version = "2.2.0"
-=======
-core.version = "2.2.2"
->>>>>>> 1c0f61b3
+core.version = "2.2.3"
 
 core.flasher = flasher
 core.events = events
